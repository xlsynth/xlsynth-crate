--- conflicted
+++ resolved
@@ -246,7 +246,6 @@
           fi
           cargo test --features with-boolector-system,with-z3-system,with-bitwuzla-system,with-easy-smt,with-z3-binary-test --workspace
 
-<<<<<<< HEAD
 
   # -----------------------------------------------------------
   # 3) Ubuntu 20.04 job (no Slang download)
@@ -414,9 +413,6 @@
         run: |
           export XLSYNTH_TOOLS=`realpath xlsynth_tools`
           cargo test --features with-z3-system,with-bitwuzla-system --workspace
-
-=======
->>>>>>> d036e8d6
   # -----------------------------------------------------------
   # 4) macOS job
   # -----------------------------------------------------------
