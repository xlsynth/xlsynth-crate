--- conflicted
+++ resolved
@@ -2010,8 +2010,6 @@
             );
         };
     }
-<<<<<<< HEAD
-=======
 
     // ----------------------------
     // Sel / OneHotSel / PrioritySel tests
@@ -2190,7 +2188,6 @@
             );
         };
     }
->>>>>>> af914113
 }
 
 macro_rules! test_with_solver {
@@ -2249,8 +2246,6 @@
                 $solver_config,
                 false
             );
-<<<<<<< HEAD
-=======
             crate::test_sel_basic!($solver_type, $solver_config);
             crate::test_sel_default!($solver_type, $solver_config);
             crate::test_sel_missing_default_panics!($solver_type, $solver_config);
@@ -2258,7 +2253,6 @@
             crate::test_one_hot_sel_multi!($solver_type, $solver_config);
             crate::test_priority_sel_multi!($solver_type, $solver_config);
             crate::test_priority_sel_default!($solver_type, $solver_config);
->>>>>>> af914113
         }
     };
 }
