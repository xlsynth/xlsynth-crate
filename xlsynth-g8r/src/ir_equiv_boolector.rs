// SPDX-License-Identifier: Apache-2.0

#![cfg(feature = "has-boolector")]

use crate::ir_value_utils::ir_value_from_bits_with_type;
use crate::xls_ir::ir::{Fn, NodePayload, NodeRef, Type};
use crate::xls_ir::ir_utils::get_topological;
use boolector::option::{BtorOption, ModelGen};
use boolector::{BV, Btor, SolverResult};
use log::debug;
use std::collections::HashMap;
use std::rc::Rc;
use std::sync::{
    Arc, Mutex,
    atomic::{AtomicBool, AtomicUsize, Ordering},
};
use xlsynth::IrBits;
use xlsynth::IrValue;

/// Result of converting an XLS IR function to Boolector logic.
pub struct IrFnBoolectorResult {
    pub output: BV<Rc<Btor>>,
    pub inputs: Vec<(String, BV<Rc<Btor>>)>,
}

/// Solver context that can be reused across multiple equivalence checks.
pub struct Ctx {
    btor: Rc<Btor>,
    lhs_params: HashMap<String, BV<Rc<Btor>>>,
    rhs_params: HashMap<String, BV<Rc<Btor>>>,
    flattened_params: Option<BV<Rc<Btor>>>,
}

/// Whether a Boolector solver should be created with incremental (push/pop)
/// capability enabled.
enum Incremental {
    Yes,
    #[allow(dead_code)]
    No,
}

/// Create a fresh `Btor` with model generation always enabled and incremental
/// mode enabled iff `incremental == Incremental::Yes`.
fn new_btor(incremental: Incremental) -> Rc<Btor> {
    let btor = Rc::new(Btor::new());
    btor.set_opt(BtorOption::ModelGen(ModelGen::All));
    if matches!(incremental, Incremental::Yes) {
        btor.set_opt(BtorOption::Incremental(true));
    }
    btor
}

impl Ctx {
    /// Creates a new Boolector solver context with model generation enabled
    /// and incremental solving turned on so clause learning can be reused
    /// across proofs.
    pub fn new(lhs: &Fn, rhs: &Fn) -> Self {
        let btor = new_btor(Incremental::Yes);
        let collect_param_bit_widths = |params: &[crate::xls_ir::ir::Param]| {
            params
                .iter()
                .map(|p| (p.name.clone(), p.ty.bit_count() as u32))
                .collect()
        };
        let lhs_params_bit_widths: Vec<(String, u32)> = collect_param_bit_widths(&lhs.params);
        let rhs_params_bit_widths: Vec<(String, u32)> = collect_param_bit_widths(&rhs.params);
        let lhs_params_total_width = lhs_params_bit_widths.iter().map(|(_, w)| *w).sum::<u32>();
        let rhs_params_total_width = rhs_params_bit_widths.iter().map(|(_, w)| *w).sum::<u32>();
        assert_eq!(
            lhs_params_total_width, rhs_params_total_width,
            "LHS and RHS must have the same number of bits"
        );
        if lhs_params_total_width == 0 {
            return Self {
                btor,
                lhs_params: HashMap::new(),
                rhs_params: HashMap::new(),
                flattened_params: None,
            };
        }
        let flattened_params = BV::new(
            btor.clone(),
            lhs_params_total_width,
            Some("flattened_params"),
        );
        // split the flattened params by the bit widths of the lhs and rhs params
        // Low should be the last high in each iteration
        fn split_params<'a>(
            param_bit_widths: impl IntoIterator<Item = (String, u32)>,
            bv: &BV<Rc<Btor>>,
        ) -> HashMap<String, BV<Rc<Btor>>> {
            let mut params = HashMap::new();
            let mut low = 0;
            for (name, width) in param_bit_widths {
                params.insert(name.clone(), bv.slice(low + width - 1, low));
                low += width;
            }
            params
        }

        let lhs_params = split_params(lhs_params_bit_widths, &flattened_params);
        let rhs_params = split_params(rhs_params_bit_widths, &flattened_params);
        Self {
            btor,
            lhs_params,
            rhs_params,
            flattened_params: Some(flattened_params),
        }
    }
}

/// Converts an XLS IR function to Boolector bitvector logic.
/// If param_bvs is provided, uses those BVs for parameters; otherwise, creates
/// new ones.
pub fn ir_fn_to_boolector(
    btor: Rc<Btor>,
    f: &Fn,
    param_bvs: Option<&HashMap<String, BV<Rc<Btor>>>>,
) -> IrFnBoolectorResult {
    let topo = get_topological(f);
    let mut env: HashMap<NodeRef, BV<Rc<Btor>>> = HashMap::new();
    let mut inputs = Vec::new();
    for node_ref in topo {
        let node = &f.nodes[node_ref.index];
        log::trace!(
            "[ir_fn_to_boolector] Processing node_ref: {:?}, node: {:?}",
            node_ref,
            node
        );
        let bv = match &node.payload {
            NodePayload::Literal(ir_value) => ir_value_to_bv(btor.clone(), ir_value, &node.ty),
            NodePayload::GetParam(param_id) => {
                // Find the parameter by id
                let param = f
                    .params
                    .iter()
                    .find(|p| p.id == *param_id)
                    .expect("Param not found");
                let width = param.ty.bit_count() as u32;
                if let Some(map) = param_bvs {
                    assert!(
                        map.contains_key(&param.name),
                        "param_bvs missing param '{}', all param names: {:?}",
                        param.name,
                        map.keys()
                    );
                    map.get(&param.name)
                        .expect("param_bvs missing param")
                        .clone()
                } else {
                    let bv = BV::new(btor.clone(), width, Some(&param.name));
                    debug!("Adding param BV: name={}, width={}", param.name, width);
                    inputs.push((param.name.clone(), bv.clone()));
                    bv
                }
            }
            NodePayload::TupleIndex { tuple, index } => {
                // Get the tuple BV and type
                let tuple_bv = env.get(tuple).expect("Tuple operand must be present");
                let tuple_ty = f.get_node_ty(*tuple);
                // Get the bit range for the requested index
                let slice = tuple_ty
                    .tuple_get_flat_bit_slice_for_index(*index)
                    .expect("TupleIndex: not a tuple type");
                let width = slice.limit - slice.start;
                assert!(width > 0, "TupleIndex: width must be > 0");
                // Boolector's slice is inclusive: slice(high, low)
                let high = (slice.limit - 1) as u32;
                let low = slice.start as u32;
                tuple_bv.slice(high, low)
            }
            NodePayload::Nil => {
                // Do not insert a BV for Nil nodes
                continue;
            }
            NodePayload::Unop(op, arg) => {
                let arg_bv = env.get(arg).expect("Unop argument must be present");
                match op {
                    crate::xls_ir::ir::Unop::Not => arg_bv.not(),
                    crate::xls_ir::ir::Unop::Neg => arg_bv.neg(),
                    crate::xls_ir::ir::Unop::OrReduce => {
                        let width = arg_bv.get_width();
                        let mut result = arg_bv.slice(0, 0);
                        for i in 1..width {
                            let bit = arg_bv.slice(i, i);
                            result = result.or(&bit);
                        }
                        result
                    }
                    crate::xls_ir::ir::Unop::AndReduce => {
                        let width = arg_bv.get_width();
                        let mut result = arg_bv.slice(0, 0);
                        for i in 1..width {
                            let bit = arg_bv.slice(i, i);
                            result = result.and(&bit);
                        }
                        result
                    }
                    crate::xls_ir::ir::Unop::Identity => arg_bv.clone(),
                    crate::xls_ir::ir::Unop::Reverse => {
                        let width = arg_bv.get_width();
                        if width == 0 {
                            arg_bv.clone()
                        } else {
                            // Iterate from LSB to MSB of the input, and construct the result such
                            // that the input LSB becomes the output MSB.
                            // Boolector's concat A.concat(B) means A is MSB part, B is LSB part.
                            // Start with original LSB as the initial (most significant part of)
                            // result.
                            let mut result = arg_bv.slice(0, 0); // original LSB
                            for i in 1..width {
                                let bit = arg_bv.slice(i, i); // next original bit (towards MSB)
                                result = result.concat(&bit); // current_result_MSBs.concat(new_LSB_bit)
                            }
                            result
                        }
                    }
                    crate::xls_ir::ir::Unop::XorReduce => {
                        let width = arg_bv.get_width();
                        let mut result = arg_bv.slice(0, 0);
                        for i in 1..width {
                            let bit = arg_bv.slice(i, i);
                            result = result.xor(&bit);
                        }
                        result
                    }
                }
            }
            NodePayload::OneHot { arg, lsb_prio } => {
                // Implements XLS semantics:
                //   out[i] = arg[i] & !arg[0..i-1] (if lsb_prio)
                // or out[i] = arg[i] & !arg[i+1..] (if msb priority)
                //   out[N] = (arg == 0)

                let arg_bv = env.get(arg).expect("OneHot argument must be present");
                let width = arg_bv.get_width();
                assert!(width > 0, "OneHot: width must be > 0");

                let btor = arg_bv.get_btor();
                let mut outputs: Vec<BV<Rc<Btor>>> = Vec::with_capacity((width + 1) as usize);

                // prior_clear is 1 when no earlier-priority bits have been seen.
                let mut prior_clear = BV::from_u64(btor.clone(), 1, 1);

                for i in 0..width {
                    let idx = if *lsb_prio { i } else { width - 1 - i };
                    let bit = arg_bv.slice(idx, idx);
                    let out_bit = bit.and(&prior_clear);
                    outputs.push(out_bit);
                    // Update prior_clear = prior_clear & !bit
                    prior_clear = prior_clear.and(&bit.not());
                }

                if !*lsb_prio {
                    outputs.reverse(); // now outputs[0] is bit0
                }

                // Final bit indicates no bits set in input.
                outputs.push(prior_clear.clone()); // index = width

                // Concatenate: start with LSB bit and prepend higher bits to build final value.
                let mut result = outputs[0].clone();
                for b in outputs.iter().skip(1) {
                    result = b.concat(&result);
                }
                result
            }
            NodePayload::Nary(op, elems) => match op {
                crate::xls_ir::ir::NaryOp::Concat => {
                    assert!(elems.len() >= 2, "Concat must have at least two operands");
                    let mut it = elems.iter();
                    let first = env
                        .get(it.next().unwrap())
                        .expect("Concat operand must be present")
                        .clone();
                    it.fold(first, |acc, nref| {
                        let next = env.get(nref).expect("Concat operand must be present");
                        acc.concat(next)
                    })
                }
                crate::xls_ir::ir::NaryOp::And => {
                    assert!(elems.len() >= 2, "And must have at least two operands");
                    let mut it = elems.iter();
                    let first = env
                        .get(it.next().unwrap())
                        .expect("And operand must be present")
                        .clone();
                    it.fold(first, |acc, nref| {
                        let next = env.get(nref).expect("And operand must be present");
                        acc.and(next)
                    })
                }
                crate::xls_ir::ir::NaryOp::Xor => {
                    assert!(elems.len() >= 2, "Xor must have at least two operands");
                    let mut it = elems.iter();
                    let first = env
                        .get(it.next().unwrap())
                        .expect("Xor operand must be present")
                        .clone();
                    it.fold(first, |acc, nref| {
                        let next = env.get(nref).expect("Xor operand must be present");
                        acc.xor(next)
                    })
                }
                crate::xls_ir::ir::NaryOp::Nor => {
                    assert!(elems.len() >= 2, "Nor must have at least two operands");
                    let mut it = elems.iter();
                    let first = env
                        .get(it.next().unwrap())
                        .expect("Nor operand must be present")
                        .clone();
                    let or_result = it.fold(first, |acc, nref| {
                        let next = env.get(nref).expect("Nor operand must be present");
                        acc.or(next)
                    });
                    or_result.not()
                }
                crate::xls_ir::ir::NaryOp::Or => {
                    assert!(elems.len() >= 2, "Or must have at least two operands");
                    let mut it = elems.iter();
                    let first = env
                        .get(it.next().unwrap())
                        .expect("Or operand must be present")
                        .clone();
                    it.fold(first, |acc, nref| {
                        let next = env.get(nref).expect("Or operand must be present");
                        acc.or(next)
                    })
                }
                crate::xls_ir::ir::NaryOp::Nand => {
                    assert!(elems.len() >= 2, "Nand must have at least two operands");
                    let mut it = elems.iter();
                    let first = env
                        .get(it.next().unwrap())
                        .expect("Nand operand must be present")
                        .clone();
                    let and_result = it.fold(first, |acc, nref| {
                        let next = env.get(nref).expect("Nand operand must be present");
                        acc.and(next)
                    });
                    and_result.not()
                }
            },
            NodePayload::Binop(op, a, b) => {
                let a_bv = env.get(a).expect("Binop lhs must be present");
                let b_bv = env.get(b).expect("Binop rhs must be present");
                use crate::xls_ir::ir::Binop;
                match op {
                    Binop::Add => a_bv.add(b_bv),
                    Binop::Sub => a_bv.sub(b_bv),
                    Binop::Eq => a_bv._eq(b_bv),
                    Binop::Ne => a_bv._ne(b_bv),
                    Binop::Uge => a_bv.ugte(b_bv),
                    Binop::Ugt => a_bv.ugt(b_bv),
                    Binop::Ult => a_bv.ult(b_bv),
                    Binop::Ule => a_bv.ulte(b_bv),
                    Binop::Umul | Binop::Smul => {
                        let expected_width = node.ty.bit_count() as u32;
                        let (a_ext, b_ext) = match op {
                            Binop::Umul => (
                                if a_bv.get_width() < expected_width {
                                    a_bv.uext(expected_width - a_bv.get_width())
                                } else if a_bv.get_width() > expected_width {
                                    a_bv.slice(expected_width - 1, 0)
                                } else {
                                    a_bv.clone()
                                },
                                if b_bv.get_width() < expected_width {
                                    b_bv.uext(expected_width - b_bv.get_width())
                                } else if b_bv.get_width() > expected_width {
                                    b_bv.slice(expected_width - 1, 0)
                                } else {
                                    b_bv.clone()
                                },
                            ),
                            Binop::Smul => (
                                if a_bv.get_width() < expected_width {
                                    a_bv.sext(expected_width - a_bv.get_width())
                                } else if a_bv.get_width() > expected_width {
                                    a_bv.slice(expected_width - 1, 0)
                                } else {
                                    a_bv.clone()
                                },
                                if b_bv.get_width() < expected_width {
                                    b_bv.sext(expected_width - b_bv.get_width())
                                } else if b_bv.get_width() > expected_width {
                                    b_bv.slice(expected_width - 1, 0)
                                } else {
                                    b_bv.clone()
                                },
                            ),
                            _ => unreachable!(),
                        };
                        let prod = a_ext.mul(&b_ext);
                        let prod_width = prod.get_width();
                        if prod_width > expected_width {
                            prod.slice(expected_width - 1, 0)
                        } else if prod_width < expected_width {
                            prod.uext(expected_width - prod_width)
                        } else {
                            prod
                        }
                    }
                    Binop::Umod => {
                        let width = node.ty.bit_count() as u32;
                        let zero = BV::zero(btor.clone(), width);
                        let mod_res = a_bv.urem(b_bv);
                        let rhs_is_zero = b_bv._eq(&zero);
                        // XLS semantics: for unsigned modulus, dividend % 0 == 0.
                        rhs_is_zero.cond_bv(&zero, &mod_res)
                    }
                    Binop::Smod => {
                        let width = node.ty.bit_count() as u32;
                        let zero = BV::zero(btor.clone(), width);
                        let mod_res = a_bv.srem(b_bv);
                        let rhs_is_zero = b_bv._eq(&zero);
                        // XLS semantics: for signed modulus, dividend % 0 == 0.
                        rhs_is_zero.cond_bv(&zero, &mod_res)
                    }
                    Binop::Udiv | Binop::Sdiv => {
                        let btor = a_bv.get_btor();
                        let width = node.ty.bit_count() as u32;
                        let zero = BV::zero(btor.clone(), width);
                        // For signed division the XLS semantics specify:
                        //   if divisor == 0 then result is:
                        //      max_positive  if dividend >= 0
                        //      max_negative  if dividend < 0
                        // For unsigned division the result is all-ones.
                        // Pre-compute these fallback values.  Note that for
                        // width == 1 the "max positive" and "max negative"
                        // are both 1-bit wide and simply 0 and 1 respectively.
                        let all_ones = BV::ones(btor.clone(), width);
                        let (max_pos, max_neg) = if width == 1 {
                            (BV::zero(btor.clone(), 1), BV::one(btor.clone(), 1))
                        } else {
                            let lsb_ones = BV::ones(btor.clone(), width - 1);
                            let zero_msb = BV::zero(btor.clone(), 1);
                            let one_msb = BV::one(btor.clone(), 1);
                            let max_pos = zero_msb.concat(&lsb_ones);
                            let max_neg = one_msb.concat(&BV::zero(btor.clone(), width - 1));
                            (max_pos, max_neg)
                        };
                        let div_res = match op {
                            Binop::Udiv => a_bv.udiv(b_bv),
                            Binop::Sdiv => a_bv.sdiv(b_bv),
                            _ => unreachable!(),
                        };
                        let rhs_is_zero = b_bv._eq(&zero);
                        if matches!(op, Binop::Udiv) {
                            rhs_is_zero.cond_bv(&all_ones, &div_res)
                        } else {
                            // Signed: choose max_neg or max_pos based on sign of dividend.
                            let dividend_neg = a_bv.slice(width - 1, width - 1);
                            let fallback = dividend_neg.cond_bv(&max_neg, &max_pos);
                            rhs_is_zero.cond_bv(&fallback, &div_res)
                        }
                    }
                    Binop::Shll => {
                        let val_bv = env.get(a).expect("Shll arg must be present");
                        let shamt_bv = env.get(b).expect("Shll shamt must be present");
                        let val_width = val_bv.get_width();
                        let shamt_width = shamt_bv.get_width();
                        let btor = val_bv.get_btor();

                        // Determine a comparison width that can represent `val_width`.
                        let mut bits_needed = 0u32;
                        let mut tmp = val_width;
                        while tmp > 0 {
                            bits_needed += 1;
                            tmp >>= 1;
                        }
                        let cmp_width = std::cmp::max(shamt_width, std::cmp::max(bits_needed, 1));

                        // Bring `shamt_bv` to `cmp_width` bits for the comparison.
                        let shamt_cmp = match shamt_width.cmp(&cmp_width) {
                            std::cmp::Ordering::Equal => shamt_bv.clone(),
                            std::cmp::Ordering::Less => shamt_bv.uext(cmp_width - shamt_width),
                            std::cmp::Ordering::Greater => shamt_bv.slice(cmp_width - 1, 0),
                        };

                        let val_width_for_cmp_bv =
                            BV::from_u64(btor.clone(), val_width as u64, cmp_width);
                        let cond_saturate = shamt_cmp.ugte(&val_width_for_cmp_bv);

                        let saturated_val = BV::from_u64(btor.clone(), 0, val_width);
                        let shifted_val_core_logic =
                            shift_boolector(val_bv, shamt_bv, |x, y| x.sll(y));

                        cond_saturate.cond_bv(&saturated_val, &shifted_val_core_logic)
                    }
                    Binop::Shrl => {
                        let val_bv = env.get(a).expect("Shrl arg must be present");
                        let shamt_bv = env.get(b).expect("Shrl shamt must be present");
                        let val_width = val_bv.get_width();
                        let shamt_width = shamt_bv.get_width();
                        let btor = val_bv.get_btor();

                        let mut bits_needed = 0u32;
                        let mut tmp = val_width;
                        while tmp > 0 {
                            bits_needed += 1;
                            tmp >>= 1;
                        }
                        let cmp_width = std::cmp::max(shamt_width, std::cmp::max(bits_needed, 1));

                        let shamt_cmp = match shamt_width.cmp(&cmp_width) {
                            std::cmp::Ordering::Equal => shamt_bv.clone(),
                            std::cmp::Ordering::Less => shamt_bv.uext(cmp_width - shamt_width),
                            std::cmp::Ordering::Greater => shamt_bv.slice(cmp_width - 1, 0),
                        };

                        let val_width_for_cmp_bv =
                            BV::from_u64(btor.clone(), val_width as u64, cmp_width);
                        let cond_saturate = shamt_cmp.ugte(&val_width_for_cmp_bv);

                        let saturated_val = BV::from_u64(btor.clone(), 0, val_width);
                        let shifted_val_core_logic =
                            shift_boolector(val_bv, shamt_bv, |x, y| x.srl(y));

                        cond_saturate.cond_bv(&saturated_val, &shifted_val_core_logic)
                    }
                    Binop::Shra => {
                        let val_bv = env.get(a).expect("Shra arg must be present");
                        let shamt_bv = env.get(b).expect("Shra shamt must be present");
                        let val_width = val_bv.get_width();
                        let shamt_width = shamt_bv.get_width();
                        let btor = val_bv.get_btor();

                        let mut bits_needed = 0u32;
                        let mut tmp = val_width;
                        while tmp > 0 {
                            bits_needed += 1;
                            tmp >>= 1;
                        }
                        let cmp_width = std::cmp::max(shamt_width, std::cmp::max(bits_needed, 1));

                        let shamt_cmp = match shamt_width.cmp(&cmp_width) {
                            std::cmp::Ordering::Equal => shamt_bv.clone(),
                            std::cmp::Ordering::Less => shamt_bv.uext(cmp_width - shamt_width),
                            std::cmp::Ordering::Greater => shamt_bv.slice(cmp_width - 1, 0),
                        };

                        let val_width_for_cmp_bv =
                            BV::from_u64(btor.clone(), val_width as u64, cmp_width);
                        let cond_saturate = shamt_cmp.ugte(&val_width_for_cmp_bv);

                        let saturated_val = if val_width == 0 {
                            BV::from_u64(btor.clone(), 0, 0)
                        } else {
                            val_bv.slice(val_width - 1, val_width - 1).repeat(val_width)
                        };
                        let shifted_val_core_logic = shift_boolector_signed(val_bv, shamt_bv);

                        cond_saturate.cond_bv(&saturated_val, &shifted_val_core_logic)
                    }
                    Binop::Sgt => a_bv.sgt(b_bv),
                    Binop::Slt => a_bv.slt(b_bv),
                    Binop::Sle => a_bv.slte(b_bv),
                    Binop::Sge => a_bv.sgte(b_bv),
                    _ => panic!("Binop {:?} not yet implemented in Boolector conversion", op),
                }
            }
            NodePayload::BitSlice { arg, start, width } => {
                let arg_bv = env.get(arg).expect("BitSlice argument must be present");
                assert!(*width > 0, "BitSlice width must be > 0");
                let high = (*start + *width - 1) as u32;
                let low = *start as u32;
                arg_bv.slice(high, low)
            }
            NodePayload::Sel {
                selector,
                cases,
                default,
            } => {
                // General n-way select with optional default
                assert!(cases.len() > 0, "Sel must have at least one case");
                let sel_bv = env.get(selector).expect("Selector BV must be present");
                let case_bvs: Vec<_> = cases
                    .iter()
                    .map(|c| env.get(c).expect("Case BV must be present"))
                    .collect();
                let width = case_bvs[0].get_width();
                for (_i, case_bv) in case_bvs.iter().enumerate() {
                    assert_eq!(case_bv.get_width(), width, "All case widths must match");
                }
                let sel_width = sel_bv.get_width();
                let mut result = if let Some(default_ref) = default {
                    env.get(default_ref)
                        .expect("Default BV must be present")
                        .clone()
                } else {
                    // If no default, use the last case as the default (mimic array index OOB
                    // behavior)
                    (*case_bvs.last().unwrap()).clone()
                };
                // Build a chain of selects for each possible index value
                for (i, case_bv) in case_bvs.iter().enumerate().rev() {
                    let idx_val = BV::from_u64(btor.clone(), i as u64, sel_width);
                    let is_this = sel_bv._eq(&idx_val);
                    result = is_this.cond_bv(case_bv, &result);
                }
                result
            }
            NodePayload::ZeroExt { arg, new_bit_count } => {
                let arg_bv = env.get(arg).expect("ZeroExt argument must be present");
                let from_width = arg_bv.get_width();
                let to_width = *new_bit_count as u32;
                assert!(
                    to_width >= from_width,
                    "ZeroExt: new_bit_count must be >= argument width"
                );
                arg_bv.uext(to_width - from_width)
            }
            NodePayload::SignExt { arg, new_bit_count } => {
                let arg_bv = env.get(arg).expect("SignExt argument must be present");
                let from_width = arg_bv.get_width();
                let to_width = *new_bit_count as u32;
                assert!(
                    to_width >= from_width,
                    "SignExt: new_bit_count must be >= argument width"
                );
                arg_bv.sext(to_width - from_width)
            }
            NodePayload::PrioritySel {
                selector,
                cases,
                default,
            } => {
                assert!(cases.len() > 0, "PrioritySel must have at least one case");
                let selector_bv = env.get(selector).expect("Selector BV must be present");
                let case_bvs: Vec<_> = cases
                    .iter()
                    .map(|c| env.get(c).expect("Case BV must be present"))
                    .collect();
                let default_bv = if let Some(dref) = default {
                    env.get(dref).expect("Default BV must be present")
                } else {
                    panic!("PrioritySel requires a default value");
                };
                let mut result = default_bv.clone();
                for (i, case_bv) in case_bvs.iter().enumerate().rev() {
                    let bit = selector_bv.slice(i as u32, i as u32);
                    result = bit.cond_bv(case_bv, &result);
                }
                result
            }
            NodePayload::Tuple(elems) => {
                assert!(!elems.is_empty(), "Tuple must have at least one element");
                for nref in elems {
                    log::trace!(
                        "[ir_fn_to_boolector] Tuple element: {:?}, node: {:?}, in env: {}",
                        nref,
                        f.nodes[nref.index],
                        env.contains_key(nref)
                    );
                }
                let mut it = elems.iter();
                let first = env
                    .get(it.next().unwrap())
                    .expect("Tuple element must be present")
                    .clone();
                it.fold(first, |acc, nref| {
                    if !env.contains_key(nref) {
                        log::trace!(
                            "[ir_fn_to_boolector] (fold) Tuple element missing: {:?}, node: {:?}",
                            nref,
                            f.nodes[nref.index]
                        );
                    }
                    let next = env
                        .get(nref)
                        .expect("Tuple element must be present (in fold)");
                    acc.concat(next)
                })
            }
            NodePayload::Array(elems) => {
                assert!(!elems.is_empty(), "Array must have at least one element");
                let mut it = elems.iter().rev();
                let first = env
                    .get(it.next().unwrap())
                    .expect("Array element must be present")
                    .clone();
                it.fold(first, |acc, nref| {
                    let next = env
                        .get(nref)
                        .expect("Array element must be present (in fold)");
                    acc.concat(next)
                })
            }
            NodePayload::ArrayIndex {
                array,
                indices,
                assumed_in_bounds: _assumed_in_bounds,
            } => {
                // Only support single index for now
                assert_eq!(
                    indices.len(),
                    1,
                    "Only single-dimensional array indexing is supported"
                );
                let array_bv = env.get(array).expect("Array BV must be present");
                let index_bv = env.get(&indices[0]).expect("Index BV must be present");
                let array_ty = f.get_node_ty(*array);
                let (element_type, element_count) = match array_ty {
                    crate::xls_ir::ir::Type::Array(arr) => (&arr.element_type, arr.element_count),
                    _ => panic!("ArrayIndex: expected array type"),
                };
                let elem_width = element_type.bit_count() as u32;

                // XLS semantics: If the index is out-of-bounds the last element is returned. We
                // implement this by starting the conditional chain with the *last* element as
                // the default value and then walking the array indices from
                // high to low.
                assert!(
                    element_count > 0,
                    "ArrayIndex: array must have at least one element"
                );
                let mut result: Option<BV<Rc<Btor>>> = None;
                for i in (0..element_count).rev() {
                    let high = ((i + 1) * elem_width as usize - 1) as u32;
                    let low = (i * elem_width as usize) as u32;
                    let elem = array_bv.slice(high, low);
                    if result.is_none() {
                        // First iteration (i == element_count-1): initialise with default (last
                        // element).
                        result = Some(elem);
                        continue;
                    }
                    let idx_val = BV::from_u64(array_bv.get_btor(), i as u64, index_bv.get_width());
                    let is_this = index_bv._eq(&idx_val);
                    // is_this ? elem : acc (acc is the previously accumulated result). We clone
                    // here because BV implements a cheap Rc clone.
                    let acc = result.as_ref().unwrap().clone();
                    result = Some(is_this.cond_bv(&elem, &acc));
                }
                result.expect("ArrayIndex: unable to build result")
            }
            NodePayload::ArrayUpdate {
                array,
                value,
                indices,
            } => {
                assert_eq!(
                    indices.len(),
                    1,
                    "Only single-dimensional array updates are supported",
                );
                let array_bv = env.get(array).expect("Array BV must be present");
                let value_bv = env.get(value).expect("Update value BV must be present");
                let index_bv = env.get(&indices[0]).expect("Index BV must be present");
                let array_ty = f.get_node_ty(*array);
                let (elem_ty, elem_count) = match array_ty {
                    crate::xls_ir::ir::Type::Array(arr) => (&arr.element_type, arr.element_count),
                    _ => panic!("ArrayUpdate: expected array type"),
                };
                let elem_width = elem_ty.bit_count() as u32;
                let mut result: Option<BV<Rc<Btor>>> = None;
                for i in (0..elem_count).rev() {
                    let high = ((i + 1) * elem_width as usize - 1) as u32;
                    let low = (i * elem_width as usize) as u32;
                    let orig_elem = array_bv.slice(high, low);
                    let idx_val = BV::from_u64(array_bv.get_btor(), i as u64, index_bv.get_width());
                    let is_this = index_bv._eq(&idx_val);
                    let selected = is_this.cond_bv(value_bv, &orig_elem);
                    // Build the updated array value so that element 0 ends up
                    // in the least-significant slice, matching the layout of
                    // Array literals, Array construction and ArrayIndex.
                    result = Some(if let Some(acc) = result {
                        acc.concat(&selected)
                    } else {
                        selected
                    });
                }
                result.expect("ArrayUpdate: array must have at least one element")
            }
            NodePayload::DynamicBitSlice { arg, start, width } => {
                let arg_bv = env.get(arg).expect("DynamicBitSlice arg must be present");
                let start_bv = env
                    .get(start)
                    .expect("DynamicBitSlice start must be present");

                let arg_width = arg_bv.get_width();

                // Choose index width large enough to represent either start or arg_width-1.
                let needed_for_arg = {
                    let mut bits = 0u32;
                    while (1u32 << bits) <= arg_width {
                        bits += 1;
                    }
                    // ensure non-zero
                    std::cmp::max(bits, 1)
                };
                let idx_width = std::cmp::max(start_bv.get_width() + 1, needed_for_arg);

                let start_ext = if idx_width > start_bv.get_width() {
                    start_bv.uext(idx_width - start_bv.get_width())
                } else {
                    start_bv.clone()
                };

                let mut bits = Vec::with_capacity(*width);
                for i in 0..*width {
                    let btor = arg_bv.get_btor();

                    let idx_const = BV::from_u64(btor.clone(), i as u64, idx_width);
                    let idx = start_ext.add(&idx_const);

                    // in_bounds = idx < arg_width
                    let arg_width_bv = BV::from_u64(btor.clone(), arg_width as u64, idx_width);
                    let in_bounds = idx.ult(&arg_width_bv);

                    // Select the bit at position `idx` if in bounds, else zero.
                    // Boolector lacks variable-index extract, so build a chain of conditional
                    // selects.
                    let mut selected_bit = BV::from_u64(btor.clone(), 0, 1);
                    for j in 0..arg_width {
                        let j_bv = BV::from_u64(btor.clone(), j as u64, idx_width);
                        let is_this = idx._eq(&j_bv);
                        let bit = arg_bv.slice(j, j);
                        selected_bit = is_this.cond_bv(&bit, &selected_bit);
                    }

                    let out_bit =
                        in_bounds.cond_bv(&selected_bit, &BV::from_u64(btor.clone(), 0, 1));
                    bits.push(out_bit);
                }

                // Concatenate bits into a single BV (LSB first): bits[0] is bit0.
                let mut result = bits[0].clone();
                for b in bits.iter().skip(1) {
                    result = b.concat(&result);
                }
                result
            }
            NodePayload::BitSliceUpdate {
                arg,
                start,
                update_value,
            } => {
                let arg_bv = env.get(arg).expect("BitSliceUpdate arg must be present");
                let start_bv = env
                    .get(start)
                    .expect("BitSliceUpdate start must be present");
                let update_bv = env
                    .get(update_value)
                    .expect("BitSliceUpdate value must be present");

                // Unify widths to avoid Boolector width-mismatch aborts. The XLS semantics
                // allow `update_value` (M bits) to be either narrower or wider
                // than `operand` (N bits); any portion that falls outside 0..N
                // is simply ignored.  We therefore widen both operands to a
                // common width so the bit-level masking logic works uniformly.
                let arg_width = arg_bv.get_width();
                let upd_width = update_bv.get_width();
                let max_width = arg_width.max(upd_width);

                // Zero-extend operands to the common width.
                let arg_ext = if arg_width < max_width {
                    arg_bv.uext(max_width - arg_width)
                } else {
                    arg_bv.clone()
                };
                let update_ext = if upd_width < max_width {
                    update_bv.uext(max_width - upd_width)
                } else {
                    update_bv.clone()
                };

                // Create a mask of `upd_width` ones and extend to `max_width`.
                // Use BV::ones to support widths > 64 without relying on host integer ranges.
                let ones = BV::ones(btor.clone(), upd_width);
                let ones_ext = if max_width > upd_width {
                    ones.uext(max_width - upd_width)
                } else {
                    ones.clone()
                };

                // Shift mask and update value into position.
                let mask = shift_boolector(&ones_ext, start_bv, |x, y| x.sll(y));
                let update_shifted = shift_boolector(&update_ext, start_bv, |x, y| x.sll(y));

                // Clear the update window in the original arg then OR in shifted update value.
                let cleared = arg_ext.and(&mask.not());
                let inserted = update_shifted.and(&mask);
                let combined = cleared.or(&inserted);

                // Detect start index >= arg_width → no update (spec: ignore out-of-bounds).
                // Build a predicate: start_bv >= arg_width ? 1 : 0.
                let cmp_width = std::cmp::max(start_bv.get_width(), 1);
                let width_const = BV::from_u64(btor.clone(), arg_width as u64, cmp_width);
                let start_ext_for_cmp = match start_bv.get_width().cmp(&cmp_width) {
                    std::cmp::Ordering::Equal => start_bv.clone(),
                    std::cmp::Ordering::Less => start_bv.uext(cmp_width - start_bv.get_width()),
                    std::cmp::Ordering::Greater => start_bv.slice(cmp_width - 1, 0),
                };
                let oob = start_ext_for_cmp.ugte(&width_const); // 1-bit BV

                // Choose arg_bv when out-of-bounds, else combined value.
                let selected = if arg_width == max_width {
                    oob.cond_bv(&arg_bv, &combined)
                } else {
                    // Need operands of same width for cond_bv.
                    let combined_sliced = combined.slice(arg_width - 1, 0);
                    oob.cond_bv(&arg_bv, &combined_sliced)
                };

                selected
            }
            NodePayload::Trace { .. } => {
                // Trace has no effect on value computation
                continue;
            }
            NodePayload::Invoke { .. } => {
                panic!("Invoke not supported in Boolector conversion");
            }
            NodePayload::OneHotSel { selector, cases } => {
                let selector_bv = env.get(selector).expect("Selector BV must be present");
                assert_eq!(selector_bv.get_width() as usize, cases.len());
                let case_bvs: Vec<_> = cases
                    .iter()
                    .map(|c| env.get(c).expect("Case BV must be present"))
                    .collect();
                let width = case_bvs[0].get_width();
                let zero = BV::from_u64(btor.clone(), 0, width);
                let mut result = zero.clone();
                for (i, case) in case_bvs.iter().enumerate() {
                    let bit = selector_bv.slice(i as u32, i as u32);
                    let mask = bit.repeat(width);
                    let masked = mask.and(case);
                    result = result.or(&masked);
                }
                result
            }
            NodePayload::Cover { .. } => {
                // Cover statements do not contribute to value computation
                continue;
            }
            NodePayload::Encode { arg } => {
                let arg_bv = env.get(arg).expect("Encode argument must be present");
                let input_width = arg_bv.get_width(); // N: input bitwidth
                assert!(input_width > 0, "Encode: input_width N must be > 0");

                // M: output bitwidth, taken from the node's type information.
                // XLS IR ensures this is ceil(log2(N)) with a minimum of 1 if N > 0,
                // or 0 if N=0 (though N>0 is asserted above).
                // Specifically, if N=1, M=1 for XLS's typical clog2 definition in types.
                let out_width = node.ty.bit_count() as u32;

                // If out_width is 0, it implies an unusual case (e.g. input_width=0 or IR type
                // mismatch). Given `input_width > 0`, `out_width` should also
                // be > 0 based on XLS semantics for encode. For example,
                // encode(bits[1]) should yield bits[1] (out_width=1).
                // If somehow out_width became 0, the logic would produce a 0-width BV.
                assert!(
                    out_width > 0 || (input_width == 1 && out_width == 0),
                    "Encode: output_width M should generally be > 0 if input_width N > 0. Found M={} for N={}",
                    out_width,
                    input_width
                );

                let btor_ctx = arg_bv.get_btor();

                if out_width == 0 {
                    // This case should ideally not be hit if input_width > 0 and IR types are
                    // consistent with XLS spec (e.g. encode(bits[1]) ->
                    // bits[1]). However, if node.ty.bit_count() is indeed 0,
                    // return a 0-width BV.
                    BV::from_u64(btor_ctx, 0, 0)
                } else {
                    let mut output_bit_bvs = Vec::with_capacity(out_width as usize);

                    // For each output bit j (from 0 for LSB to out_width-1 for MSB)
                    for j in 0..out_width {
                        let mut or_candidates_for_output_bit_j: Vec<BV<Rc<Btor>>> = Vec::new();
                        // For each input bit position i (from 0 to input_width-1)
                        for i in 0..input_width {
                            // Check if the j-th bit of the *index i* is 1.
                            // (i as u64 >> j) extracts the j-th bit of i.
                            if ((i as u64 >> j) & 1) != 0 {
                                // If so, the input_bit[i] (i.e., arg_bv.slice(i,i))
                                // contributes to this output_bit[j].
                                or_candidates_for_output_bit_j.push(arg_bv.slice(i, i));
                            }
                        }

                        let current_output_bit_val = if or_candidates_for_output_bit_j.is_empty() {
                            // If no input bits contribute, this output bit is 0.
                            BV::from_u64(btor_ctx.clone(), 0, 1)
                        } else {
                            // OR all contributing input bits.
                            let mut or_op_result = or_candidates_for_output_bit_j[0].clone();
                            for k_idx in 1..or_candidates_for_output_bit_j.len() {
                                or_op_result =
                                    or_op_result.or(&or_candidates_for_output_bit_j[k_idx]);
                            }
                            or_op_result
                        };
                        output_bit_bvs.push(current_output_bit_val);
                    }

                    // Concatenate the calculated output bits to form the final result.
                    // output_bit_bvs[0] is the LSB, output_bit_bvs[out_width-1] is the MSB.
                    // Boolector's concat is msb.concat(lsb_aggregate).
                    let mut final_result_bv = output_bit_bvs[0].clone(); // Start with LSB
                    for k_idx in 1..(out_width as usize) {
                        final_result_bv = output_bit_bvs[k_idx].concat(&final_result_bv);
                    }
                    final_result_bv
                }
            }
            NodePayload::AfterAll(_) => {
                // AfterAll is a no-op for Boolector; do not insert a BV (like Nil)
                continue;
            }
            NodePayload::Assert { .. } => {
                // TODO: Turn Assert into a proof objective in Boolector.
                // For now, treat as a no-op (like Nil/AfterAll).
                continue;
            }
            NodePayload::Decode { arg, width } => {
                let arg_bv = env.get(arg).expect("Decode arg must be present");
                let in_width = arg_bv.get_width() as usize;
                let out_width = *width;
                assert!(
                    out_width <= (1 << in_width),
                    "Decode output width must be <= 2^input_width"
                );
                // For each output bit i, set to 1 iff arg_bv == i, else 0
                let mut bits = Vec::with_capacity(out_width);
                for i in 0..out_width {
                    let i_bv = BV::from_u64(btor.clone(), i as u64, in_width as u32);
                    let eq = arg_bv._eq(&i_bv);
                    // eq is 1-bit; extend to 1-bit BV
                    bits.push(eq);
                }
                // Concatenate bits into a single BV (LSB first)
                bits.reverse();
                let mut out = bits[0].clone();
                for b in bits.iter().skip(1) {
                    out = out.concat(b);
                }
                out
            }
        };
        // Assert the width matches the node's annotated type
        let expected_width = node.ty.bit_count() as u32;
        let actual_width = bv.get_width();
        assert_eq!(
            actual_width, expected_width,
            "Boolector BV width {} does not match node type width {} for node {:?}",
            actual_width, expected_width, node
        );
        env.insert(node_ref, bv);
    }
    let ret_node_ref = f.ret_node_ref.expect("Function must have a return node");
    if !env.contains_key(&ret_node_ref) {
        let ret_node = &f.nodes[ret_node_ref.index];
        log::trace!(
            "[ir_fn_to_boolector] Return node not found in env! ret_node_ref: {:?}, node: {:?}",
            ret_node_ref,
            ret_node
        );
        log::trace!(
            "[ir_fn_to_boolector] env keys: {:?}",
            env.keys().collect::<Vec<_>>()
        );
    }
    if let Some(bv) = env.remove(&ret_node_ref) {
        IrFnBoolectorResult { output: bv, inputs }
    } else {
        panic!(
            "Cannot return Nil node from ir_fn_to_boolector: Boolector does not support 0-width bitvectors"
        );
    }
}

/// Result of equivalence checking.
#[derive(Debug, PartialEq, Eq)]
pub enum EquivResult {
    Proved,
    /// Counterexample with inputs that distinguish the two functions,
    /// along with the corresponding outputs from the lhs and rhs functions.
    Disproved {
        /// Counterexample input assignments, reconstructed as structured IR
        /// values.
        inputs: Vec<IrValue>,
        /// Counterexample outputs for lhs and rhs functions, reconstructed as
        /// structured IR values.
        outputs: (IrValue, IrValue),
    },
}

/// Helper to flatten a BV output (tuple) to a single BV
fn flatten_bv(bv: &BV<Rc<Btor>>, ty: &crate::xls_ir::ir::Type) -> BV<Rc<Btor>> {
    match ty {
        crate::xls_ir::ir::Type::Bits(_) => bv.clone(),
        crate::xls_ir::ir::Type::Tuple(members) => {
            let mut offset = 0;
            let mut result = None;
            for member in members.iter().rev() {
                let width = member.bit_count() as u32;
                let slice = bv.slice(offset + width - 1, offset);
                offset += width;
                result = Some(if let Some(acc) = result {
                    slice.concat(&acc)
                } else {
                    slice
                });
            }
            result.expect("Tuple must have at least one member")
        }
        crate::xls_ir::ir::Type::Array(arr) => {
            let mut offset = 0;
            let mut result = None;
            for _ in 0..arr.element_count {
                let width = arr.element_type.bit_count() as u32;
                let slice = bv.slice(offset + width - 1, offset);
                offset += width;
                result = Some(if let Some(acc) = result {
                    slice.concat(&acc)
                } else {
                    slice
                });
            }
            result.expect("Array must have at least one element")
        }
        _ => unimplemented!("flatten_bv for {:?}", ty),
    }
}

/// Helper to flatten a type to a single bit width (tuples, arrays, bits)
pub fn flatten_type(ty: &crate::xls_ir::ir::Type) -> usize {
    match ty {
        crate::xls_ir::ir::Type::Bits(width) => *width,
        crate::xls_ir::ir::Type::Tuple(members) => members.iter().map(|t| flatten_type(&**t)).sum(),
        crate::xls_ir::ir::Type::Array(arr) => flatten_type(&arr.element_type) * arr.element_count,
        _ => unimplemented!("flatten_type for {:?}", ty),
    }
}

// Helper: convert a Boolector BV model solution to IrBits in LSB-first (bit0 is
// LSB) order.
fn bv_solution_to_ir_bits(bv: &BV<Rc<Btor>>) -> IrBits {
    // Retrieve the concrete value from the solver model.
    let width = bv.get_width() as usize;
    let solution = bv.get_a_solution();
    let disamb = solution.disambiguate();
    let bitstr = disamb.as_01x_str();
    let bits: Vec<bool> = bitstr.chars().rev().map(|c| c == '1').collect();
    if bits.len() != width {
        log::trace!(
            "[bv_solution_to_ir_bits] Solution width mismatch: expected {}, got {}",
            width,
            bits.len()
        );
    }
    crate::ir_value_utils::ir_bits_from_lsb_is_0(&bits)
}

/// Helper: convert a Boolector BV model solution to a typed IRValue using the
/// given IR type.
fn bv_solution_to_ir_value(bv: &BV<Rc<Btor>>, ty: &Type) -> IrValue {
    let bits = bv_solution_to_ir_bits(bv);
    ir_value_from_bits_with_type(&bits, ty)
}

/// Checks equivalence of two IR functions using Boolector.
/// Only supports literal-only, zero-parameter functions for now.
fn check_equiv_internal_with_btor(
    lhs: &Fn,
    rhs: &Fn,
    flatten_aggregates: bool,
    ctx: &Ctx,
    use_frame: bool, // whether to push/pop a solver frame
) -> EquivResult {
    // Helper to pretty-print a function signature
    fn signature_str(f: &Fn) -> String {
        let params = f
            .params
            .iter()
            .map(|p| format!("{}: {:?}", p.name, p.ty))
            .collect::<Vec<_>>()
            .join(", ");
        format!("fn {}({}) -> {:?}", f.name, params, f.ret_ty)
    }
    log::info!("LHS signature: {}", signature_str(lhs));
    log::info!("RHS signature: {}", signature_str(rhs));
    if !flatten_aggregates {
        // Not flattened, so we need to make sure that return types and parameter lists
        // are identical
        assert_eq!(lhs.ret_ty, rhs.ret_ty, "Return types must match");
        assert_eq!(
            lhs.params.len(),
            rhs.params.len(),
            "Parameter count mismatch"
        );
        for (l, r) in lhs.params.iter().zip(rhs.params.iter()) {
            assert_eq!(
                l.ty, r.ty,
                "Parameter type mismatch for {} vs {}: {:?} vs {:?}",
                l.name, r.name, l.ty, r.ty
            );
        }
    }
    if use_frame {
        ctx.btor.push(1);
    }
    let lhs_result = ir_fn_to_boolector(ctx.btor.clone(), lhs, Some(&ctx.lhs_params));
    let rhs_result = ir_fn_to_boolector(ctx.btor.clone(), rhs, Some(&ctx.rhs_params));
    // Flatten outputs if needed
    let lhs_out = if flatten_aggregates {
        flatten_bv(&lhs_result.output, &lhs.ret_ty)
    } else {
        lhs_result.output.clone()
    };
    let rhs_out = if flatten_aggregates {
        flatten_bv(&rhs_result.output, &rhs.ret_ty)
    } else {
        rhs_result.output.clone()
    };
    // Assert that outputs are not equal (look for a counterexample)
    let diff = lhs_out._ne(&rhs_out);
    diff.assert();
    let sat_result = ctx.btor.sat();
    let res = match sat_result {
        SolverResult::Unsat => EquivResult::Proved,
        SolverResult::Sat => {
            // Extract input assignments from the model and reconstruct typed IR values.
            let mut counterexample = Vec::new();
            for param in &lhs.params {
                let bv = ctx.lhs_params.get(&param.name).unwrap();
                counterexample.push(bv_solution_to_ir_value(bv, &param.ty));
            }
            // Extract outputs for lhs and rhs and reconstruct typed IR values.
            let lhs_val = bv_solution_to_ir_value(&lhs_out, &lhs.ret_ty);
            let rhs_val = bv_solution_to_ir_value(&rhs_out, &lhs.ret_ty);
            EquivResult::Disproved {
                inputs: counterexample,
                outputs: (lhs_val, rhs_val),
            }
        }
        SolverResult::Unknown => panic!("Solver returned unknown result"),
    };
    if use_frame {
        ctx.btor.pop(1);
    }
    res
}

/// Standard equivalence check (no aggregate flattening)
pub fn prove_ir_fn_equiv(lhs: &Fn, rhs: &Fn, flatten_aggregates: bool) -> EquivResult {
    let ctx = Ctx::new(lhs, rhs);
    check_equiv_internal_with_btor(lhs, rhs, flatten_aggregates, &ctx, false)
}

/// Equivalence check reusing the given solver context.
pub fn prove_ir_fn_equiv_with_ctx(
    lhs: &Fn,
    rhs: &Fn,
    flatten_aggregates: bool,
    ctx: &Ctx,
) -> EquivResult {
    check_equiv_internal_with_btor(lhs, rhs, flatten_aggregates, ctx, true)
}

fn shift_boolector<F>(val: &BV<Rc<Btor>>, shamt: &BV<Rc<Btor>>, shift_op: F) -> BV<Rc<Btor>>
where
    F: std::ops::Fn(&BV<Rc<Btor>>, &BV<Rc<Btor>>) -> BV<Rc<Btor>>,
{
    let orig_width = val.get_width();
    // Find the smallest power of two >= orig_width
    let mut pow2 = 1;
    while pow2 < orig_width {
        pow2 *= 2;
    }
    let mut k = (pow2 as f64).log2() as u32;
    if k == 0 {
        // Boolector does not support zero-width bitvectors for shift amounts.
        // Use a minimum width of one to avoid invalid slice operations when the
        // value being shifted is a single bit.
        k = 1;
    }
    // Zero-extend val to pow2 bits if needed
    let val_pow2 = if pow2 == orig_width {
        val.clone()
    } else {
        val.uext(pow2 - orig_width)
    };
    // Adjust shamt to k bits
    let shamt_k = match shamt.get_width().cmp(&k) {
        std::cmp::Ordering::Equal => shamt.clone(),
        std::cmp::Ordering::Less => shamt.uext(k - shamt.get_width()),
        std::cmp::Ordering::Greater => shamt.slice(k - 1, 0),
    };
    let shifted = shift_op(&val_pow2, &shamt_k);
    // Slice result back to original width
    shifted.slice(orig_width - 1, 0)
}

fn irbits_to_binary_str(bits: &xlsynth::IrBits) -> String {
    let width = bits.get_bit_count();
    (0..width)
        .rev() // Boolector expects MSB first in the string
        .map(|i| if bits.get_bit(i).unwrap() { '1' } else { '0' })
        .collect()
}

fn ir_value_to_bv(
    btor: Rc<Btor>,
    ir_value: &xlsynth::IrValue,
    ty: &crate::xls_ir::ir::Type,
) -> BV<Rc<Btor>> {
    match ty {
        crate::xls_ir::ir::Type::Bits(width) => {
            let bits = ir_value.to_bits().expect("Bits literal must be bits");
            if *width <= 64 {
                let mut value = 0u64;
                for i in 0..*width {
                    if bits.get_bit(i).unwrap() {
                        value |= 1 << i;
                    }
                }
                BV::from_u64(btor, value, *width as u32)
            } else {
                let bin_str = irbits_to_binary_str(&bits);
                BV::from_binary_str(btor, &bin_str)
            }
        }
        crate::xls_ir::ir::Type::Array(array_ty) => {
            let elements = ir_value
                .get_elements()
                .expect("Array literal must have elements");
            let mut bvs = Vec::new();
            for elem in elements.iter().rev() {
                // LSB = last element
                let bv = ir_value_to_bv(btor.clone(), elem, &array_ty.element_type);
                bvs.push(bv);
            }
            let mut result = bvs[0].clone();
            for bv in bvs.iter().skip(1) {
                result = result.concat(bv);
            }
            result
        }
        crate::xls_ir::ir::Type::Tuple(types) => {
            // Keep element-0 as the most-significant slice to match the
            // ordering used by the `tuple` IR node and by
            // `tuple_get_flat_bit_slice_for_index`.
            let elements = ir_value
                .get_elements()
                .expect("Tuple literal must have elements");
            assert_eq!(elements.len(), types.len());

            let mut bvs = Vec::with_capacity(elements.len());
            // Iterate in *forward* order so that element-0 is processed first
            // and will end up in the MSB position after successive concats.
            for (elem, elem_ty) in elements.iter().zip(types.iter()) {
                let bv = ir_value_to_bv(btor.clone(), elem, elem_ty);
                bvs.push(bv);
            }

            // Concatenate, keeping accumulated value as MSBs.
            let mut result = bvs[0].clone();
            for bv in bvs.iter().skip(1) {
                result = result.concat(bv);
            }
            result
        }
        crate::xls_ir::ir::Type::Token => {
            // Tokens are zero bits
            BV::from_u64(btor, 0, 0)
        }
    }
}

// Like `shift_boolector` but sign-extends `val` when it needs to grow to the
// next power-of-two width.  This is required for arithmetic-right shifts so the
// sign bit is preserved even after the temporary width increase.
fn shift_boolector_signed(val: &BV<Rc<Btor>>, shamt: &BV<Rc<Btor>>) -> BV<Rc<Btor>> {
    let orig_width = val.get_width();
    // Smallest power-of-two ≥ orig_width.
    let mut pow2 = 1;
    while pow2 < orig_width {
        pow2 *= 2;
    }
    let mut k = (pow2 as f64).log2() as u32;
    if k == 0 {
        k = 1; // Boolector requires at least 1-bit shift amount.
    }

    // Sign-extend `val` to `pow2` bits if necessary so the sign bit occupies
    // the high bit of the temporary vector.
    let val_pow2 = if pow2 == orig_width {
        val.clone()
    } else {
        val.sext(pow2 - orig_width)
    };

    // Bring `shamt` to `k` bits.
    let shamt_k = match shamt.get_width().cmp(&k) {
        std::cmp::Ordering::Equal => shamt.clone(),
        std::cmp::Ordering::Less => shamt.uext(k - shamt.get_width()),
        std::cmp::Ordering::Greater => shamt.slice(k - 1, 0),
    };

    let shifted = val_pow2.sra(&shamt_k);
    // Slice back to original width.
    shifted.slice(orig_width - 1, 0)
}

// Uses a parallel strategy to prove equivalence by splitting on each output
// bit.
pub fn prove_ir_fn_equiv_output_bits_parallel(
    lhs: &Fn,
    rhs: &Fn,
    flatten_aggregates: bool,
) -> EquivResult {
    // Ensure both functions return the same bit width.
    let width = lhs.ret_ty.bit_count();
    assert_eq!(width, rhs.ret_ty.bit_count(), "Return widths must match");

    // Helper to create a variant of `f` that returns just a single bit of the
    // original return value at position `bit`.
    fn make_bit_fn(f: &Fn, bit: usize) -> Fn {
        use crate::xls_ir::ir::{Node, NodePayload, NodeRef, Type};

        let mut nf = f.clone();
        let ret = nf.ret_node_ref.expect("ret node");
        let slice_ref = NodeRef {
            index: nf.nodes.len(),
        };
        nf.nodes.push(Node {
            text_id: nf.nodes.len(),
            name: None,
            ty: Type::Bits(1),
            payload: NodePayload::BitSlice {
                arg: ret,
                start: bit,
                width: 1,
            },
            pos: None,
        });
        nf.ret_node_ref = Some(slice_ref);
        nf.ret_ty = Type::Bits(1);
        nf
    }

    let found = Arc::new(AtomicBool::new(false));
    let cex: Arc<Mutex<Option<(Vec<IrValue>, (IrValue, IrValue))>>> = Arc::new(Mutex::new(None));
    let next = Arc::new(AtomicUsize::new(0));
    let threads = num_cpus::get();
    let mut handles = Vec::new();

    for thread_no in 0..std::cmp::min(width, threads) {
        let lhs_cl = lhs.clone();
        let rhs_cl = rhs.clone();
        let found_cl = found.clone();
        let cex_cl = cex.clone();
        let next_cl = next.clone();
        let handle = std::thread::spawn(move || {
            loop {
                if found_cl.load(Ordering::SeqCst) {
                    break;
                }
                let i = next_cl.fetch_add(1, Ordering::SeqCst);
                if i >= width {
                    break;
                }
                log::debug!("thread {} checking bit {}", thread_no, i);
                let lf = make_bit_fn(&lhs_cl, i);
                let rf = make_bit_fn(&rhs_cl, i);
                // Use flattened equivalence for the per-bit functions regardless of the
                // caller-supplied setting. Each per-bit variant always returns a
                // single bits value, but the slice is taken out of a (potentially
                // aggregate) original return value. Flattening guarantees
                // consistent bit ordering between the two functions.
                let res = prove_ir_fn_equiv(&lf, &rf, flatten_aggregates);
                log::debug!("thread {} checking bit {} result: {:?}", thread_no, i, res);
                if let EquivResult::Disproved { inputs, outputs } = res {
                    // Inputs and outputs are already typed IR values.
                    found_cl.store(true, Ordering::SeqCst);
                    *cex_cl.lock().unwrap() = Some((inputs, outputs));
                    break;
                }
            }
        });
        handles.push(handle);
    }

    for (i, h) in handles.into_iter().enumerate() {
        log::debug!("joining on handle {}", i);
        h.join().unwrap();
    }

    let maybe_cex = {
        let mut guard = cex.lock().unwrap();
        guard.take()
    };

    if let Some((inputs, outputs)) = maybe_cex {
        EquivResult::Disproved { inputs, outputs }
    } else {
        EquivResult::Proved
    }
}

/// Prove equivalence by case-splitting on a single input bit (0 / 1) chosen by
/// `split_input_index` and `split_input_bit_index`.
///
/// TODO: pick the maximal-fan-out bit in a wrapper.
/// TODO: divide-and-conquer dynamically on more and more bits.
pub fn prove_ir_fn_equiv_split_input_bit(
    lhs: &Fn,
    rhs: &Fn,
    split_input_index: usize,
    split_input_bit_index: usize,
    flatten_aggregates: bool,
) -> EquivResult {
    // If there are no parameters, fall back to the standard prover. No need to
    // panic here.
    if lhs.params.is_empty() || rhs.params.is_empty() {
        return prove_ir_fn_equiv(lhs, rhs, flatten_aggregates);
    }
    assert_eq!(
        lhs.params.len(),
        rhs.params.len(),
        "Parameter count mismatch"
    );
    assert!(
        split_input_index < lhs.params.len(),
        "split_input_index out of bounds, num params: {}, split_input_index: {}",
        lhs.params.len(),
        split_input_index
    );
    assert!(
        split_input_bit_index < lhs.params[split_input_index].ty.bit_count(),
        "split_input_bit_index out of bounds, param width: {}, split_input_bit_index: {}",
        lhs.params[split_input_index].ty.bit_count(),
        split_input_bit_index
    );

    let split_param = &lhs.params[split_input_index];
    let split_width = split_param.ty.bit_count() as u32;

    log::info!(
        "[input-bit-split] Splitting on parameter '{}' (width {}), bit index {}",
        split_param.name,
        split_width,
        split_input_bit_index
    );

    let ctx = Ctx::new(lhs, rhs);

    // Helper closure to run one branch under an assumption.
    let run_branch = |bit_value: u64| -> EquivResult {
        ctx.btor.push(1);
        let bit_bv = ctx
            .flattened_params
            .as_ref()
            .unwrap()
            .slice(split_input_bit_index as u32, split_input_bit_index as u32);
        let val_bv = BV::from_u64(ctx.btor.clone(), bit_value, 1);
        // In the discussion we said assume, but here we actually use assert as we are
        // proving unsatisfiability. Let F be the formula we are proving
        // unsatisfiability of. We want to make sure that
        // 1. !F /\ (x = 0)
        // 2. !F /\ (x = 1)
        // are both unsatisfiable.
        bit_bv._eq(&val_bv).assert();

        let res = check_equiv_internal_with_btor(
            lhs,
            rhs,
            flatten_aggregates,
            &ctx,
            /* use_frame= */ false,
        );
        ctx.btor.pop(1);
        res
    };

    let res0 = run_branch(0);
    if let EquivResult::Disproved { .. } = res0 {
        return res0;
    }
    let res1 = run_branch(1);
    if let EquivResult::Disproved { .. } = res1 {
        return res1;
    }
    EquivResult::Proved
}

#[cfg(test)]
mod tests {
    use super::*;
    use crate::test_utils::{Opt, load_bf16_add_sample, load_bf16_mul_sample};
    use crate::xls_ir::ir::{ArrayTypeData, Type};
    use crate::xls_ir::ir_parser;
    use boolector::Btor;
    use std::rc::Rc;

    /// Asserts that the given IR function (as text) is equivalent to itself.
    fn assert_fn_equiv_to_self(ir_text: &str) {
        let mut parser = ir_parser::Parser::new(ir_text);
        let f = parser.parse_fn().expect("Failed to parse IR");
        let result = prove_ir_fn_equiv(&f, &f, false);
        assert_eq!(
            result,
            EquivResult::Proved,
            "Function was not equivalent to itself: {:?}",
            result
        );
    }

    #[test]
    fn test_reverse_equiv_to_self() {
        let ir_text = r#"fn reverse4(x: bits[4] id=1) -> bits[4] {
  ret reverse.2: bits[4] = reverse(x, id=2)
}"#;
        assert_fn_equiv_to_self(ir_text);
    }

    #[test]
    fn test_onehot_equiv_to_self() {
        let ir_text = r#"fn onehot3(x: bits[3] id=1) -> bits[4] {
  ret one_hot.2: bits[4] = one_hot(x, lsb_prio=true, id=2)
}"#;
        assert_fn_equiv_to_self(ir_text);
    }

    #[test]
    fn test_encode_equiv_to_self() {
        let ir_text = r#"fn encode4(x: bits[4] id=1) -> bits[2] {
  ret encode.2: bits[2] = encode(x, id=2)
}"#;
        assert_fn_equiv_to_self(ir_text);
    }

    #[test]
    fn test_sgt_equiv_to_self() {
        let ir_text = r#"fn sgt4(x: bits[4] id=1, y: bits[4] id=2) -> bits[1] {
  ret sgt.3: bits[1] = sgt(x, y, id=3)
}"#;
        assert_fn_equiv_to_self(ir_text);
    }

    #[test]
    fn test_equiv_different_param_names() {
        let lhs_ir = r#"fn lhs(x: bits[8] id=1) -> bits[8] {
  ret sum: bits[8] = add(x, x, id=2)
}"#;
        let rhs_ir = r#"fn rhs(y: bits[8] id=1) -> bits[8] {
  ret sum: bits[8] = add(y, y, id=2)
}"#;

        let lhs = ir_parser::Parser::new(lhs_ir).parse_fn().unwrap();
        let rhs = ir_parser::Parser::new(rhs_ir).parse_fn().unwrap();

        assert_eq!(prove_ir_fn_equiv(&lhs, &rhs, false), EquivResult::Proved);
    }

    #[test]
    fn test_slt_equiv_to_self() {
        let ir_text = r#"fn slt4(x: bits[4] id=1, y: bits[4] id=2) -> bits[1] {
  ret slt.3: bits[1] = slt(x, y, id=3)
}"#;
        assert_fn_equiv_to_self(ir_text);
    }

    #[test]
    fn test_sle_equiv_to_self() {
        let ir_text = r#"fn sle4(x: bits[4] id=1, y: bits[4] id=2) -> bits[1] {
  ret sle.3: bits[1] = sle(x, y, id=3)
}"#;
        assert_fn_equiv_to_self(ir_text);
    }

    #[test]
    fn test_check_equiv_counterexample_for_x_eq_42() {
        let _ = env_logger::builder().is_test(true).try_init();
        let ir_text_f = r#"fn f(x: bits[8] id=1) -> bits[1] {
  literal.2: bits[8] = literal(value=42, id=2)
  ret eq.3: bits[1] = eq(x, literal.2, id=3)
}"#;
        let ir_text_g = r#"fn g(x: bits[8] id=1) -> bits[1] {
  ret false.2: bits[1] = literal(value=0, id=2)
}"#;
        let f = ir_parser::Parser::new(ir_text_f).parse_fn().unwrap();
        let g = ir_parser::Parser::new(ir_text_g).parse_fn().unwrap();
        let result = prove_ir_fn_equiv(&f, &g, false);
        match result {
            EquivResult::Disproved {
                inputs: ref cex,
                outputs: _,
            } => {
                assert_eq!(cex.len(), 1);
                let val = &cex[0];
                assert_eq!(val.bit_count().unwrap(), 8);
                // Should be 42
                assert_eq!(val.to_u64().unwrap(), 42);
            }
            _ => panic!("Expected Disproved with counterexample"),
        }
    }

    #[test]
    fn test_nand_equiv_to_self() {
        let ir_text = r#"fn nand4(x: bits[4] id=1, y: bits[4] id=2) -> bits[4] {
  ret nand.3: bits[4] = nand(x, y, id=3)
}"#;
        assert_fn_equiv_to_self(ir_text);
    }

    #[test]
    fn test_afterall_noop() {
        let ir_text = r#"fn afterall_noop(x: bits[1] id=1) -> bits[1] {
  afterall.2: token = after_all()
  ret identity.3: bits[1] = identity(x, id=3)
}"#;
        assert_fn_equiv_to_self(ir_text);
    }

    #[test]
    fn test_bf16_add_sample_to_boolector() {
        let sample = load_bf16_add_sample(Opt::No);
        let g8r_fn = sample.g8r_pkg.get_fn(&sample.mangled_fn_name).unwrap();
        let btor = Rc::new(Btor::new());
        btor.set_opt(BtorOption::ModelGen(ModelGen::All));
        let bv = ir_fn_to_boolector(btor, g8r_fn, None);
        // bf16 is 16 bits
        assert_eq!(bv.output.get_width(), 16);
    }

    #[test]
    fn test_bf16_mul_sample_to_boolector() {
        let sample = load_bf16_mul_sample(Opt::No);
        let g8r_fn = sample.g8r_pkg.get_fn(&sample.mangled_fn_name).unwrap();
        let btor = Rc::new(Btor::new());
        btor.set_opt(BtorOption::ModelGen(ModelGen::All));
        let bv = ir_fn_to_boolector(btor, g8r_fn, None);
        assert_eq!(bv.output.get_width(), 16);
    }

    #[test]
    fn test_reverse_unop() {
        let ir_text = r#"fn reverse4(x: bits[4] id=1) -> bits[4] {
  ret reverse.2: bits[4] = reverse(x, id=2)
}"#;
        assert_fn_equiv_to_self(ir_text);
    }

    #[test]
    fn test_onehot_unop() {
        let ir_text = r#"fn onehot3(x: bits[3] id=1) -> bits[4] {
  ret one_hot.2: bits[4] = one_hot(x, lsb_prio=true, id=2)
}"#;
        assert_fn_equiv_to_self(ir_text);
    }

    #[test]
    fn test_umod_equiv_to_self() {
        let ir_text = r#"fn umod4(x: bits[4] id=1, y: bits[4] id=2) -> bits[4] {
  ret umod.3: bits[4] = umod(x, y, id=3)
}"#;
        assert_fn_equiv_to_self(ir_text);
    }

    #[test]
    fn test_umod_known_case() {
        let ir_text = r#"fn umod_known(x: bits[4] id=1) -> bits[4] {
  literal.2: bits[4] = literal(value=5, id=2)
  ret umod.3: bits[4] = umod(x, literal.2, id=3)
}"#;
        let mut parser = ir_parser::Parser::new(ir_text);
        let f = parser.parse_fn().expect("Failed to parse IR");
        let btor = Rc::new(Btor::new());
        btor.set_opt(BtorOption::ModelGen(ModelGen::All));
        let mut param_bvs = std::collections::HashMap::new();
        // x = 13
        let x_val = 13u64;
        let x_bv = BV::from_u64(btor.clone(), x_val, 4);
        param_bvs.insert("x".to_string(), x_bv);
        let result = ir_fn_to_boolector(btor.clone(), &f, Some(&param_bvs));
        let sat_result = btor.sat();
        assert_eq!(
            sat_result,
            boolector::SolverResult::Sat,
            "Expected SAT before retrieving model, got {:?}",
            sat_result
        );
        let out = result.output.get_a_solution().as_u64().unwrap();
        // 13 mod 5 = 3
        assert_eq!(out, 3);
    }

    #[test]
    fn test_udiv_umod_recompose_equiv_identity() {
        // This test checks that for all x, y (y != 0), the following holds:
        //   let q = x / y;
        //   let r = x % y;
        //   x == q * y + r
        // We encode this as two functions and check equivalence:
        //   (1) identity(x, y) = x
        //   (2) recompose(x, y) = (x / y) * y + (x % y)
        // We restrict y != 0 by using a 3-bit y and adding 1, so y in [1,8].

        let ir_identity = r#"fn identity(x: bits[8] id=1, y: bits[8] id=2) -> bits[8] {
  ret identity.3: bits[8] = identity(x, id=3)
}"#;

        let ir_recompose = r#"fn recompose(x: bits[8] id=1, y: bits[8] id=2) -> bits[8] {
  one: bits[8] = literal(value=1, id=100)
  y1: bits[8] = or(y, one, id=101)
  q: bits[8] = udiv(x, y1, id=3)
  r: bits[8] = umod(x, y1, id=4)
  prod: bits[8] = umul(q, y1, id=5)
  ret sum: bits[8] = add(prod, r, id=6)
}"#;

        // Use the existing assert_fn_equiv helper to check equivalence
        let f = ir_parser::Parser::new(ir_identity).parse_fn().unwrap();
        let g = ir_parser::Parser::new(ir_recompose).parse_fn().unwrap();
        let result = prove_ir_fn_equiv(&f, &g, false);
        match result {
            EquivResult::Proved => (),
            EquivResult::Disproved {
                inputs: _,
                outputs: _,
            } => panic!("Expected Proved, got Disproved"),
        }
    }

    #[test]
    fn test_non_bits_literal_panics() {
        // This test previously expected a panic for array literals, but now arrays are
        // supported. Instead, we test that an array literal is accepted and
        // produces the expected result.
        let ir_text = r#"fn f() -> bits[4][2] {
  ret literal.1: bits[4][2] = literal(value=[1, 2], id=1)
}"#;
        let mut parser = ir_parser::Parser::new(ir_text);
        let f = parser.parse_fn().unwrap();
        let btor = Rc::new(Btor::new());
        btor.set_opt(BtorOption::ModelGen(ModelGen::All));
        let result = ir_fn_to_boolector(btor.clone(), &f, None);
        // The expected bit pattern is [1,2] as two 4-bit values, LSB = last element (2)
        // 1 = 0b0001, 2 = 0b0010, so bits = 0b00100001 (LSB = 1, next 4 bits = 2)
        let out = result.output.as_u64().unwrap();
        assert_eq!(out, 0b00100001);
    }

    #[test]
    fn test_array_literal_to_bv() {
        let ir_text = r#"fn f() -> bits[4][2] {
  ret literal.1: bits[4][2] = literal(value=[1, 2], id=1)
}"#;
        let mut parser = ir_parser::Parser::new(ir_text);
        let f = parser.parse_fn().unwrap();
        let btor = Rc::new(Btor::new());
        btor.set_opt(BtorOption::ModelGen(ModelGen::All));
        let result = ir_fn_to_boolector(btor.clone(), &f, None);
        // The expected bit pattern is [1,2] as two 4-bit values, LSB = last element (2)
        // 1 = 0b0001, 2 = 0b0010, so bits = 0b00100001 (LSB = 1, next 4 bits = 2)
        let out = result.output.as_u64().unwrap();
        assert_eq!(out, 0b00100001);
    }

    #[test]
    fn test_large_bits_literal_to_bv() {
        let ir_text = r#"fn f() -> bits[80] {
  ret literal.1: bits[80] = literal(value=1208925819614629174706175, id=1)
}"#;
        let mut parser = ir_parser::Parser::new(ir_text);
        let f = parser.parse_fn().unwrap();
        let btor = Rc::new(Btor::new());
        btor.set_opt(BtorOption::ModelGen(ModelGen::All));
        let result = ir_fn_to_boolector(btor.clone(), &f, None);
        // 1208925819614629174706175 = 0xFFFFFFFFFFFFFFFFFFF (80 bits, all ones)
        let out_str = result.output.as_binary_str().unwrap();
        let expected = "1".repeat(80);
        assert_eq!(out_str, expected);
    }

    #[test]
    fn test_decode_equiv_to_self() {
        let ir_text = r#"fn decode4(x: bits[2] id=1) -> bits[4] {
  ret decode.2: bits[4] = decode(x, width=4, id=2)
}"#;
        assert_fn_equiv_to_self(ir_text);
    }

    #[test]
    fn test_decode_known_case() {
        let ir_text = r#"fn decode4(x: bits[2] id=1) -> bits[4] {
  ret decode.2: bits[4] = decode(x, width=4, id=2)
}"#;
        let mut parser = ir_parser::Parser::new(ir_text);
        let f = parser.parse_fn().unwrap();
        let btor = Rc::new(Btor::new());
        btor.set_opt(BtorOption::ModelGen(ModelGen::All));
        // x = 2
        let x_bv = BV::from_u64(btor.clone(), 2, 2);
        let mut param_bvs = std::collections::HashMap::new();
        param_bvs.insert("x".to_string(), x_bv);
        let result = ir_fn_to_boolector(btor.clone(), &f, Some(&param_bvs));
        let out = result.output.as_u64().unwrap();
        // decode(2) for width=4 is 0b0100 = 4
        assert_eq!(out, 0b0100);
    }

    #[test]
    fn test_sge_equiv_to_self() {
        let ir_text = r#"fn sge4(x: bits[4] id=1, y: bits[4] id=2) -> bits[1] {
  ret sge.3: bits[1] = sge(x, y, id=3)
}"#;
        assert_fn_equiv_to_self(ir_text);
    }

    #[test]
    fn test_flatten_type_equivalence_flat_vs_aggregate() {
        // Flat bits[256]
        let flat = Type::Bits(256);

        // Array of 32 tuples, each tuple is (bits[1], bits[4], bits[3])
        let tuple = Type::Tuple(vec![
            Box::new(Type::Bits(1)),
            Box::new(Type::Bits(4)),
            Box::new(Type::Bits(3)),
        ]);
        let array = Type::Array(ArrayTypeData {
            element_type: Box::new(tuple),
            element_count: 32,
        });

        let flat_result = flatten_type(&flat);
        let array_result = flatten_type(&array);

        assert_eq!(flat_result, 256);
        assert_eq!(array_result, 256);
    }

    #[test]
    fn test_shift_single_bit_equiv_to_self() {
        let ir_text = r#"fn shl1(x: bits[1] id=1, s: bits[1] id=2) -> bits[1] {
  ret shll.3: bits[1] = shll(x, s, id=3)
}"#;
        assert_fn_equiv_to_self(ir_text);
    }

    #[test]
    fn test_zero_ext_equiv_to_self() {
        let ir_text = r#"fn zext4(x: bits[4] id=1) -> bits[8] {
  ret zero_ext.2: bits[8] = zero_ext(x, new_bit_count=8, id=2)
}"#;
        assert_fn_equiv_to_self(ir_text);
    }

    #[test]
    fn test_zero_ext_known_case() {
        let ir_text = r#"fn zext_const() -> bits[8] {
  literal.1: bits[4] = literal(value=10, id=1)
  ret zero_ext.2: bits[8] = zero_ext(literal.1, new_bit_count=8, id=2)
}"#;
        let mut parser = ir_parser::Parser::new(ir_text);
        let f = parser.parse_fn().unwrap();
        let btor = Rc::new(Btor::new());
        btor.set_opt(BtorOption::ModelGen(ModelGen::All));
        let result = ir_fn_to_boolector(btor.clone(), &f, None);
        let sat_result = btor.sat();
        assert_eq!(sat_result, boolector::SolverResult::Sat);
        let out = result.output.get_a_solution().as_u64().unwrap();
        assert_eq!(out, 10);
    }

    #[test]
    fn test_shift_single_bit_known_case() {
        let ir_text = r#"fn shl1_const(x: bits[1] id=1) -> bits[1] {
  one: bits[1] = literal(value=1, id=2)
  ret shll.3: bits[1] = shll(x, one, id=3)
}"#;
        let mut parser = ir_parser::Parser::new(ir_text);
        let f = parser.parse_fn().unwrap();
        let btor = Rc::new(Btor::new());
        btor.set_opt(BtorOption::ModelGen(ModelGen::All));
        let mut param_bvs = std::collections::HashMap::new();
        // x = 1
        let x_bv = BV::from_u64(btor.clone(), 1, 1);
        param_bvs.insert("x".to_string(), x_bv);
        let result = ir_fn_to_boolector(btor.clone(), &f, Some(&param_bvs));
        let sat_result = btor.sat();
        assert_eq!(sat_result, boolector::SolverResult::Sat);
        // 1 shifted left by 1 with 1-bit width should produce 0
        let out = result.output.get_a_solution().as_u64().unwrap();
        assert_eq!(out, 0);
    }

    #[test]
    fn test_udiv_by_zero_returns_ones() {
        let ir_text = r#"fn f(x: bits[4] id=1) -> bits[4] {
  zero: bits[4] = literal(value=0, id=2)
  ret q: bits[4] = udiv(x, zero, id=3)
 }"#;
        let mut parser = ir_parser::Parser::new(ir_text);
        let f = parser.parse_fn().unwrap();
        let btor = Rc::new(Btor::new());
        btor.set_opt(BtorOption::ModelGen(ModelGen::All));
        let mut param_bvs = std::collections::HashMap::new();
        param_bvs.insert("x".to_string(), BV::from_u64(btor.clone(), 5, 4));
        let result = ir_fn_to_boolector(btor.clone(), &f, Some(&param_bvs));
        assert_eq!(btor.sat(), boolector::SolverResult::Sat);
        let out = result.output.get_a_solution().as_u64().unwrap();
        assert_eq!(out, 0xF, "udiv by zero should yield all ones");
    }

    #[test]
    fn test_sdiv_by_zero_returns_extrema() {
        let ir_text = r#"fn f(x: bits[4] id=1) -> bits[4] {
  zero: bits[4] = literal(value=0, id=2)
  ret q: bits[4] = sdiv(x, zero, id=3)
 }"#;
        let mut parser = ir_parser::Parser::new(ir_text);
        let f = parser.parse_fn().unwrap();
        let btor = Rc::new(Btor::new());
        btor.set_opt(BtorOption::ModelGen(ModelGen::All));
        let mut param_bvs = std::collections::HashMap::new();
        // 0xA is negative (-6) for 4-bit signed values.
        param_bvs.insert("x".to_string(), BV::from_u64(btor.clone(), 0xA, 4));
        let result = ir_fn_to_boolector(btor.clone(), &f, Some(&param_bvs));
        assert_eq!(btor.sat(), boolector::SolverResult::Sat);
        let out = result.output.get_a_solution().as_u64().unwrap();
        // Dividend is negative (-6); expect maximal negative value 0b1000 (0x8)
        assert_eq!(
            out, 0x8,
            "sdiv by zero should yield max negative for negative dividend"
        );
    }

    #[test]
    fn test_sdiv_by_zero_positive_dividend() {
        let ir_text = r#"fn f() -> bits[4] {
   dividend: bits[4] = literal(value=6, id=1)
   zero: bits[4] = literal(value=0, id=2)
   ret q: bits[4] = sdiv(dividend, zero, id=3)
 }"#;
        let f = crate::xls_ir::ir_parser::Parser::new(ir_text)
            .parse_fn()
            .unwrap();
        let btor = std::rc::Rc::new(boolector::Btor::new());
        btor.set_opt(boolector::option::BtorOption::ModelGen(
            boolector::option::ModelGen::All,
        ));
        let result = ir_fn_to_boolector(btor.clone(), &f, None);
        assert_eq!(btor.sat(), boolector::SolverResult::Sat);
        let out = result.output.get_a_solution().as_u64().unwrap();
        // Positive dividend → max positive 0b0111 (0x7)
        assert_eq!(
            out, 0x7,
            "sdiv by zero positive dividend should yield max positive"
        );
    }

    #[test]
    fn test_sel_3way_with_default() {
        let ir_text = r#"fn sel3(x: bits[2] id=1, a: bits[4] id=2, b: bits[4] id=3, c: bits[4] id=4, d: bits[4] id=5) -> bits[4] {
  ret sel.6: bits[4] = sel(x, cases=[a, b, c], default=d, id=6)
}"#;
        let mut parser = crate::xls_ir::ir_parser::Parser::new(ir_text);
        let f = parser.parse_fn().unwrap();
        // Try all selector values 0, 1, 2, 3
        for sel_val in [0, 1, 2, 3].iter().cloned() {
            let btor = Rc::new(Btor::new());
            btor.set_opt(BtorOption::ModelGen(ModelGen::All));
            let mut param_bvs = std::collections::HashMap::new();
            param_bvs.insert("x".to_string(), BV::from_u64(btor.clone(), sel_val, 2));
            param_bvs.insert("a".to_string(), BV::from_u64(btor.clone(), 0xA, 4));
            param_bvs.insert("b".to_string(), BV::from_u64(btor.clone(), 0xB, 4));
            param_bvs.insert("c".to_string(), BV::from_u64(btor.clone(), 0xC, 4));
            param_bvs.insert("d".to_string(), BV::from_u64(btor.clone(), 0xD, 4));
            let result = ir_fn_to_boolector(btor.clone(), &f, Some(&param_bvs));
            let sat_result = btor.sat();
            assert_eq!(
                sat_result,
                boolector::SolverResult::Sat,
                "Expected SAT for sel_val={}",
                sel_val
            );
            let out = result.output.get_a_solution().as_u64().unwrap();
            let expected = match sel_val {
                0 => 0xA,
                1 => 0xB,
                2 => 0xC,
                3 => 0xD,
                _ => unreachable!(),
            };
            assert_eq!(
                out, expected,
                "sel3({}, ...) should yield 0x{:X}",
                sel_val, expected
            );
        }
    }

    #[test]
    fn test_boolector_self_equiv_dynamic_bit_slice() {
        let ir_text = r#"package fuzz_pkg

fn fuzz_test(input: bits[4] id=1) -> bits[1] {
  ret dynamic_bit_slice.2: bits[1] = dynamic_bit_slice(input, input, width=1, id=2)
}
"#;
        let mut parser = ir_parser::Parser::new(ir_text);
        let pkg = parser.parse_package().unwrap();
        let f = pkg.get_fn("fuzz_test").unwrap();
        let result = prove_ir_fn_equiv(f, f, false);
        assert_eq!(
            result,
            EquivResult::Proved,
            "Boolector should prove self-equivalence for dynamic_bit_slice IR"
        );
    }

    #[test]
    fn test_dynamic_bit_slice_oob_returns_zero() {
        // input width = 3, slice width = 2, start = 7 (0b111) – entirely out of bounds.
        let ir_text = r#"fn slice_oob(input: bits[3] id=1) -> bits[2] {
  ret dynamic_bit_slice.2: bits[2] = dynamic_bit_slice(input, input, width=2, id=2)
}"#;

        let mut parser = crate::xls_ir::ir_parser::Parser::new(ir_text);
        let f = parser.parse_fn().unwrap();

        let btor = Rc::new(Btor::new());
        btor.set_opt(BtorOption::ModelGen(ModelGen::All));

        let mut param_bvs = std::collections::HashMap::new();
        // input = 0b111 = 7
        param_bvs.insert("input".to_string(), BV::from_u64(btor.clone(), 7, 3));

        let result = ir_fn_to_boolector(btor.clone(), &f, Some(&param_bvs));
        let sat_result = btor.sat();
        assert_eq!(sat_result, boolector::SolverResult::Sat);
        let out = result.output.get_a_solution().as_u64().unwrap();
        assert_eq!(out, 0, "Out-of-bounds dynamic_bit_slice should return zero");
    }

    #[test]
    fn test_dynamic_bit_slice_always_zero_equiv_literal() {
        // The slice is always out-of-bounds for at least one of its bits, and any
        // in-bounds bit is guaranteed to be zero because it comes from a higher
        // index than the bit that carries the set value.  Hence the result is always 0.
        let ir_slice = r#"fn slice_fn(x: bits[3] id=1) -> bits[2] {
  ret dynamic_bit_slice.2: bits[2] = dynamic_bit_slice(x, x, width=2, id=2)
}"#;
        let ir_zero = r#"fn zero_fn(x: bits[3] id=1) -> bits[2] {
  ret zero.2: bits[2] = literal(value=0, id=2)
}"#;
        let slice_f = crate::xls_ir::ir_parser::Parser::new(ir_slice)
            .parse_fn()
            .unwrap();
        let zero_f = crate::xls_ir::ir_parser::Parser::new(ir_zero)
            .parse_fn()
            .unwrap();
        let result = prove_ir_fn_equiv(&slice_f, &zero_f, false);
        assert_eq!(result, EquivResult::Proved);
    }

    #[test]
    fn test_xorreduce_equiv_to_self() {
        let ir_text = r#"fn xor4(x: bits[4] id=1) -> bits[1] {
  ret xor_reduce.2: bits[1] = xor_reduce(x, id=2)
}"#;
        assert_fn_equiv_to_self(ir_text);
    }

    #[test]
    fn test_xorreduce_known_case() {
        let ir_text = r#"fn xor4(x: bits[4] id=1) -> bits[1] {
  ret xor_reduce.2: bits[1] = xor_reduce(x, id=2)
}"#;
        let mut parser = crate::xls_ir::ir_parser::Parser::new(ir_text);
        let f = parser.parse_fn().unwrap();
        let btor = Rc::new(Btor::new());
        btor.set_opt(BtorOption::ModelGen(ModelGen::All));
        let mut param_bvs = std::collections::HashMap::new();
        // x = 0b1011 (11) -> parity 1 (odd number of ones)
        param_bvs.insert("x".to_string(), BV::from_u64(btor.clone(), 0b1011, 4));
        let result = ir_fn_to_boolector(btor.clone(), &f, Some(&param_bvs));
        let sat_result = btor.sat();
        assert_eq!(sat_result, boolector::SolverResult::Sat);
        let out = result.output.get_a_solution().as_u64().unwrap();
        assert_eq!(out, 1);
    }

    #[test]
    fn test_onehot_msb_priority_constant() {
        // Matches the failing fuzz example: input literal 33 (0b100001) with MSB
        // priority should yield 0b100000 (32)
        let ir_onehot = r#"fn f() -> bits[7] {
  lit: bits[6] = literal(value=33, id=1)
  ret one_hot.2: bits[7] = one_hot(lit, lsb_prio=false, id=2)
}"#;

        let ir_const = r#"fn g() -> bits[7] {
  ret k32: bits[7] = literal(value=32, id=1)
}"#;

        let f = crate::xls_ir::ir_parser::Parser::new(ir_onehot)
            .parse_fn()
            .unwrap();
        let g = crate::xls_ir::ir_parser::Parser::new(ir_const)
            .parse_fn()
            .unwrap();
        let result = prove_ir_fn_equiv(&f, &g, false);
        assert_eq!(
            result,
            EquivResult::Proved,
            "OneHot implementation mismatch for MSB priority constant case"
        );
    }

    #[test]
    fn test_dynamic_bit_slice_start_zero_identity() {
        let ir_text = r#"fn f(x: bits[2] id=1) -> bits[2] {
  zero: bits[5] = literal(value=0, id=2)
  ret s: bits[2] = dynamic_bit_slice(x, zero, width=2, id=3)
}"#;
        let ir_id = r#"fn g(x: bits[2] id=1) -> bits[2] {
  ret id: bits[2] = identity(x, id=2)
}"#;

        let f = crate::xls_ir::ir_parser::Parser::new(ir_text)
            .parse_fn()
            .unwrap();
        let g = crate::xls_ir::ir_parser::Parser::new(ir_id)
            .parse_fn()
            .unwrap();
        let res = prove_ir_fn_equiv(&f, &g, false);
        assert_eq!(res, EquivResult::Proved);
    }

    #[test]
    fn test_dynamic_bit_slice_const_start_matches_bit_slice() {
        let ir_dyn = r#"fn f(x: bits[8] id=1) -> bits[2] {
  one: bits[1] = literal(value=1, id=2)
  ret s: bits[2] = dynamic_bit_slice(x, one, width=2, id=3)
}"#;
        let ir_static = r#"fn g(x: bits[8] id=1) -> bits[2] {
  ret bs: bits[2] = bit_slice(x, start=1, width=2, id=2)
}"#;
        let f = crate::xls_ir::ir_parser::Parser::new(ir_dyn)
            .parse_fn()
            .unwrap();
        let g = crate::xls_ir::ir_parser::Parser::new(ir_static)
            .parse_fn()
            .unwrap();
        assert_eq!(prove_ir_fn_equiv(&f, &g, false), EquivResult::Proved);
    }

    #[test]
    fn test_encode_148_equiv_literal_7() {
        let _ = env_logger::builder().is_test(true).try_init();
        let ir_text_encode_148 = r#"
fn func_encode_148() -> bits[3] {
  val_148: bits[8] = literal(value=148, id=1)
  ret result: bits[3] = encode(val_148, id=2)
}
"#;
        let ir_text_literal_7 = r#"
fn func_literal_7() -> bits[3] {
  ret result: bits[3] = literal(value=7, id=1)
}
"#;
        let f_encode = ir_parser::Parser::new(ir_text_encode_148)
            .parse_fn()
            .expect("Failed to parse encode_148 IR");
        let f_literal = ir_parser::Parser::new(ir_text_literal_7)
            .parse_fn()
            .expect("Failed to parse literal_7 IR");

        let result = prove_ir_fn_equiv(&f_encode, &f_literal, false);
        assert_eq!(
            result,
            EquivResult::Proved,
            "Encode(148) (bits[8]->bits[3]) should be equivalent to literal(7)"
        );
    }

    #[test]
    fn test_one_hot_reverse_fuzz_case() {
        let _ = env_logger::builder().is_test(true).try_init();
        let ir_text_original = r#"
fn original_fn(input: bits[3] id=1) -> bits[5] {
  one_hot.2: bits[4] = one_hot(input, lsb_prio=true, id=2)
  one_hot.3: bits[5] = one_hot(one_hot.2, lsb_prio=true, id=3)
  ret reverse.4: bits[5] = reverse(one_hot.3, id=4)
}
"#;
        let ir_text_optimized = r#"
fn optimized_fn(input: bits[3] id=1) -> bits[5] {
  one_hot.2: bits[4] = one_hot(input, lsb_prio=true, id=2)
  reverse.8: bits[4] = reverse(one_hot.2, id=8)
  literal.12: bits[1] = literal(value=0, id=12)
  ret concat.10: bits[5] = concat(reverse.8, literal.12, id=10)
}
"#;

        let fn_original = ir_parser::Parser::new(ir_text_original)
            .parse_fn()
            .expect("Failed to parse original_fn IR for one_hot_reverse_fuzz_case");
        let fn_optimized = ir_parser::Parser::new(ir_text_optimized)
            .parse_fn()
            .expect("Failed to parse optimized_fn IR for one_hot_reverse_fuzz_case");

        let result = prove_ir_fn_equiv(&fn_original, &fn_optimized, false);
        assert_eq!(
            result,
            EquivResult::Proved,
            "Original and Optimized IR for one_hot_reverse fuzz case should be equivalent after reverse fix"
        );
    }

    #[test]
    fn test_shrl_saturation_fuzz_case() {
        let _ = env_logger::builder().is_test(true).try_init();
        let ir_text_original = r#"
fn original_shrl_saturation_fn(input: bits[8] id=1) -> bits[1] {
  eq.2: bits[1] = eq(input, input, id=2)
  sign_ext.3: bits[8] = sign_ext(input, new_bit_count=8, id=3)
  ret shrl.4: bits[1] = shrl(eq.2, sign_ext.3, id=4)
}
"#;
        let ir_text_optimized = r#"
fn optimized_shrl_saturation_fn(input: bits[8] id=1) -> bits[1] {
  literal.6: bits[8] = literal(value=0, id=6)
  ret eq.7: bits[1] = eq(input, literal.6, id=7)
}
"#;

        let fn_original = ir_parser::Parser::new(ir_text_original)
            .parse_fn()
            .expect("Failed to parse original_shrl_saturation_fn IR");
        let fn_optimized = ir_parser::Parser::new(ir_text_optimized)
            .parse_fn()
            .expect("Failed to parse optimized_shrl_saturation_fn IR");

        let result = prove_ir_fn_equiv(&fn_original, &fn_optimized, false);
        assert_eq!(
            result,
            EquivResult::Proved,
            "Original and Optimized IR for shrl saturation fuzz case should be equivalent after shift saturation fix"
        );
    }

    #[test]
    fn test_shift_single_bit_zero_amount_identity() {
        let ir_shl = r#"fn shl1_zero(x: bits[1] id=1) -> bits[1] {
  zero: bits[1] = literal(value=0, id=2)
  ret shll.3: bits[1] = shll(x, zero, id=3)
}"#;
        let ir_id = r#"fn id1(x: bits[1] id=1) -> bits[1] {
  ret id.2: bits[1] = identity(x, id=2)
}"#;
        let f_shl = crate::xls_ir::ir_parser::Parser::new(ir_shl)
            .parse_fn()
            .unwrap();
        let f_id = crate::xls_ir::ir_parser::Parser::new(ir_id)
            .parse_fn()
            .unwrap();
        assert_eq!(prove_ir_fn_equiv(&f_shl, &f_id, false), EquivResult::Proved);
    }

    #[test]
    fn test_shra_single_bit_by_one_identity() {
        // For a 1-bit value, an arithmetic right shift by 1 should replicate the sign
        // bit, which is the value itself. Therefore shra(x, 1) must be
        // equivalent to identity(x).
        let ir_shra = r#"fn shra1_one(x: bits[1] id=1) -> bits[1] {
  one: bits[1] = literal(value=1, id=2)
  ret shra.3: bits[1] = shra(x, one, id=3)
}"#;
        let ir_id = r#"fn id1(x: bits[1] id=1) -> bits[1] {
  ret id.2: bits[1] = identity(x, id=2)
}"#;
        let f_shra = crate::xls_ir::ir_parser::Parser::new(ir_shra)
            .parse_fn()
            .unwrap();
        let f_id = crate::xls_ir::ir_parser::Parser::new(ir_id)
            .parse_fn()
            .unwrap();
        assert_eq!(
            prove_ir_fn_equiv(&f_shra, &f_id, false),
            EquivResult::Proved
        );
    }

    /// From a fuzz_ir_opt_equiv minimized counter-example.
    #[test]
    fn test_fuzz_shra_failing_case_equiv() {
        let ir_original = r#"package fuzz_pkg

fn fuzz_test(input: bits[2] id=1) -> bits[1] {
  shra.2: bits[2] = shra(input, input, id=2)
  sign_ext.5: bits[5] = sign_ext(input, new_bit_count=5, id=5)
  shra.3: bits[2] = shra(input, shra.2, id=3)
  shra.7: bits[5] = shra(sign_ext.5, shra.3, id=7)
  nor.4: bits[2] = nor(shra.2, shra.2, id=4)
  shra.8: bits[5] = shra(shra.7, nor.4, id=8)
  ule.11: bits[1] = ule(sign_ext.5, shra.7, id=11)
  shra.10: bits[5] = shra(shra.8, shra.3, id=10)
  one_hot.6: bits[3] = one_hot(shra.2, lsb_prio=true, id=6)
  one_hot_sel.9: bits[2] = one_hot_sel(shra.2, cases=[shra.2, shra.2], id=9)
  shra.12: bits[2] = shra(shra.3, shra.3, id=12)
  ret shra.13: bits[1] = shra(ule.11, shra.10, id=13)
}
"#;

        let ir_optimized = r#"package fuzz_pkg

top fn fuzz_test(input: bits[2] id=1) -> bits[1] {
  shra.2: bits[2] = shra(input, input, id=2)
  sign_ext.5: bits[5] = sign_ext(input, new_bit_count=5, id=5)
  shra.3: bits[2] = shra(input, shra.2, id=3)
  shra.7: bits[5] = shra(sign_ext.5, shra.3, id=7)
  bit_slice.20: bits[2] = bit_slice(shra.7, start=0, width=2, id=20)
  ret ule.21: bits[1] = ule(input, bit_slice.20, id=21)
}
"#;

        let pkg_orig = crate::xls_ir::ir_parser::Parser::new(ir_original)
            .parse_package()
            .unwrap();
        let pkg_opt = crate::xls_ir::ir_parser::Parser::new(ir_optimized)
            .parse_package()
            .unwrap();

        let f_orig = pkg_orig.get_fn("fuzz_test").unwrap();
        let f_opt = pkg_opt.get_fn("fuzz_test").unwrap();

        let result = prove_ir_fn_equiv(f_orig, f_opt, false);
        assert_eq!(
            result,
            EquivResult::Proved,
            "Boolector disproved equivalence: {:?}",
            result
        );
    }

    #[test]
    fn test_fuzz_ir_opt_equiv_regression_array_index_oob() {
        // Regression test for array_index out-of-bounds semantics.
        // The original IR performs an unsigned divide. The optimized IR replaces this
        // with a table lookup guarded by an ult comparison along with a
        // sign-extension mask. Prior to fixing ArrayIndex conversion we
        // incorrectly returned the *first* array element on OOB indices whereas
        // XLS semantics require using the *last* element.
        let _ = env_logger::builder().is_test(true).try_init();

        let orig_ir = r#"fn fuzz_test(input: bits[7] id=1) -> bits[7] {
  literal.3: bits[7] = literal(value=113, id=3)
  smul.2: bits[7] = smul(input, input, id=2)
  ret udiv.4: bits[7] = udiv(literal.3, input, id=4)
}"#;

        let opt_ir = r#"fn fuzz_test(input: bits[7] id=1) -> bits[7] {
  literal.12: bits[7] = literal(value=114, id=12)
  literal.7: bits[7][58] = literal(value=[127, 113, 56, 37, 28, 22, 18, 16, 14, 12, 11, 10, 9, 8, 8, 7, 7, 6, 6, 5, 5, 5, 5, 4, 4, 4, 4, 4, 4, 3, 3, 3, 3, 3, 3, 3, 3, 3, 2, 2, 2, 2, 2, 2, 2, 2, 2, 2, 2, 2, 2, 2, 2, 2, 2, 2, 2, 1], id=7)
  ult.13: bits[1] = ult(input, literal.12, id=13)
  array_index.8: bits[7] = array_index(literal.7, indices=[input], id=8)
  sign_ext.14: bits[7] = sign_ext(ult.13, new_bit_count=7, id=14)
  ret and.15: bits[7] = and(array_index.8, sign_ext.14, id=15)
}"#;

        let lhs = crate::xls_ir::ir_parser::Parser::new(orig_ir)
            .parse_fn()
            .expect("Failed to parse original IR");
        let rhs = crate::xls_ir::ir_parser::Parser::new(opt_ir)
            .parse_fn()
            .expect("Failed to parse optimized IR");

        let result = prove_ir_fn_equiv(&lhs, &rhs, false);
        assert_eq!(
            result,
            EquivResult::Proved,
            "Expected functions to be equivalent after fix, got {:?}",
            result
        );
    }

    #[test]
    fn test_umod_by_zero_returns_zero() {
        // Unsigned modulus by zero should yield 0 regardless of the dividend.
        let ir_text = r#"fn f(x: bits[8] id=1) -> bits[8] {
  zero: bits[8] = literal(value=0, id=2)
  ret r: bits[8] = umod(x, zero, id=3)
}"#;
        let f = crate::xls_ir::ir_parser::Parser::new(ir_text)
            .parse_fn()
            .unwrap();
        // Instantiate Boolector directly to evaluate.
        let btor = std::rc::Rc::new(boolector::Btor::new());
        btor.set_opt(boolector::option::BtorOption::ModelGen(
            boolector::option::ModelGen::All,
        ));
        let mut param_bvs = std::collections::HashMap::new();
        // Pick a non-zero dividend to exercise the x % 0 path.
        let x_val = 37u64;
        let x_bv = boolector::BV::from_u64(btor.clone(), x_val, 8);
        param_bvs.insert("x".to_string(), x_bv);
        let result = ir_fn_to_boolector(btor.clone(), &f, Some(&param_bvs));
        assert_eq!(btor.sat(), boolector::SolverResult::Sat);
        let out = result.output.get_a_solution().as_u64().unwrap();
        // Expect output to be 0.
        assert_eq!(out, 0);
    }

    #[test]
    fn test_smod_by_zero_returns_zero() {
        let ir_text = r#"fn f(x: bits[8] id=1) -> bits[8] {
   ret smod.2: bits[8] = smod(x, x, id=2)
 }"#;
        let f = crate::xls_ir::ir_parser::Parser::new(ir_text)
            .parse_fn()
            .unwrap();
        let btor = std::rc::Rc::new(boolector::Btor::new());
        btor.set_opt(boolector::option::BtorOption::ModelGen(
            boolector::option::ModelGen::All,
        ));
        let mut param_bvs = std::collections::HashMap::new();
        let x_val = 0u64; // divisor zero
        let x_bv = boolector::BV::from_u64(btor.clone(), x_val, 8);
        param_bvs.insert("x".to_string(), x_bv);
        let result = ir_fn_to_boolector(btor.clone(), &f, Some(&param_bvs));
        assert_eq!(btor.sat(), boolector::SolverResult::Sat);
        let out = result.output.get_a_solution().as_u64().unwrap();
        assert_eq!(out, 0);
    }

    #[test]
    fn test_fuzz_ir_opt_equiv_regression_smod_by_zero() {
        // Regression for fuzz case minimized-from-45a97b4d... focusing on smod
        // behaviour.
        let _ = env_logger::builder().is_test(true).try_init();

        let orig_ir = r#"fn fuzz_test(input: bits[7] id=1) -> bits[7] {
   literal.3: bits[7] = literal(value=108, id=3)
   literal.2: bits[1] = literal(value=0, id=2)
   ret smod.4: bits[7] = smod(literal.3, input, id=4)
 }"#;

        let opt_ir = r#"fn fuzz_test(input: bits[7] id=1) -> bits[7] {
   bit_slice.29: bits[1] = bit_slice(input, start=6, width=1, id=29)
   neg.17: bits[7] = neg(input, id=17)
   literal.20: bits[7][12] = literal(value=[0, 108, 118, 122, 123, 124, 125, 126, 126, 126, 126, 127], id=20)
   priority_sel.18: bits[7] = priority_sel(bit_slice.29, cases=[neg.17], default=input, id=18)
   literal.30: bits[7] = literal(value=21, id=30)
   array_index.21: bits[7] = array_index(literal.20, indices=[priority_sel.18], id=21)
   ult.31: bits[1] = ult(priority_sel.18, literal.30, id=31)
   bit_slice.51: bits[6] = bit_slice(array_index.21, start=0, width=6, id=51)
   sign_ext.55: bits[6] = sign_ext(ult.31, new_bit_count=6, id=55)
   and.53: bits[6] = and(bit_slice.51, sign_ext.55, id=53)
   neg.49: bits[6] = neg(and.53, id=49)
   priority_sel.46: bits[6] = priority_sel(bit_slice.29, cases=[neg.49], default=and.53, id=46)
   literal.15: bits[7] = literal(value=0, id=15)
   literal.3: bits[7] = literal(value=108, id=3)
   smul.50: bits[7] = smul(priority_sel.46, input, id=50)
   ne.43: bits[1] = ne(input, literal.15, id=43)
   sub.8: bits[7] = sub(literal.3, smul.50, id=8)
   sign_ext.40: bits[7] = sign_ext(ne.43, new_bit_count=7, id=40)
   ret and.41: bits[7] = and(sub.8, sign_ext.40, id=41)
 }"#;

        let lhs = crate::xls_ir::ir_parser::Parser::new(orig_ir)
            .parse_fn()
            .expect("parse lhs");
        let rhs = crate::xls_ir::ir_parser::Parser::new(opt_ir)
            .parse_fn()
            .expect("parse rhs");
        let result = prove_ir_fn_equiv(&lhs, &rhs, false);
        assert_eq!(result, EquivResult::Proved);
    }

    #[test]
<<<<<<< HEAD
    fn test_bit_slice_update_wider_update_value() {
        // Regression test for a fuzz case where the update_value is wider than the
        // slice being updated. Previously this caused Boolector to abort due to a
        // width mismatch. The updated conversion logic should handle the width
        // discrepancy safely and prove self-equivalence.
        let ir_text = r#"fn f(input: bits[7] id=1) -> bits[5] {
  slice.2: bits[5] = dynamic_bit_slice(input, input, width=5, id=2)
  ret upd.3: bits[5] = bit_slice_update(slice.2, input, input, id=3)
}"#;
        assert_fn_equiv_to_self(ir_text);
    }

    #[test]
    fn test_bit_slice_update_large_update_value() {
        // update_value is 80 bits, operand is 32 bits. Only lower bits should be used.
        let ir_text = r#"fn g() -> bits[32] {
  operand: bits[32] = literal(value=0xABCD1234, id=1)
  start: bits[5] = literal(value=4, id=2)
  upd_val: bits[80] = literal(value=0xFFFFFFFFFFFFFFFFFFF, id=3)
  ret r: bits[32] = bit_slice_update(operand, start, upd_val, id=4)
}"#;

        let f = crate::xls_ir::ir_parser::Parser::new(ir_text)
            .parse_fn()
            .unwrap();
        // Evaluate through Boolector; ensure no panic and width is 32.
        let btor = std::rc::Rc::new(boolector::Btor::new());
        btor.set_opt(boolector::option::BtorOption::ModelGen(
            boolector::option::ModelGen::All,
        ));
        let res = super::ir_fn_to_boolector(btor.clone(), &f, None);
        assert_eq!(res.output.get_width(), 32);
    }

    #[test]
    fn test_fuzz_ir_opt_equiv_regression_bit_slice_update_oob() {
        // Matches minimized-from-e11bf74e... fuzz sample.
        let orig_ir = r#"fn fuzz_test(input: bits[8] id=1) -> bits[8] {
  literal_255: bits[8] = literal(value=255, id=3)
  bsu1: bits[8] = bit_slice_update(input, input, input, id=2)
  ret bsu2: bits[8] = bit_slice_update(literal_255, literal_255, bsu1, id=4)
}"#;
        let opt_ir = r#"fn fuzz_test(input: bits[8] id=1) -> bits[8] {
  ret literal_255: bits[8] = literal(value=255, id=3)
}"#;

        let lhs = crate::xls_ir::ir_parser::Parser::new(orig_ir)
            .parse_fn()
            .unwrap();
        let rhs = crate::xls_ir::ir_parser::Parser::new(opt_ir)
            .parse_fn()
            .unwrap();

        assert_eq!(
            super::prove_ir_fn_equiv(&lhs, &rhs),
            super::EquivResult::Proved
=======
    fn test_tuple_literal_vs_constructed_inconsistent() {
        // Two functions that should be equivalent: one returns a tuple literal, the
        // other constructs the same tuple with the `tuple` operator.  If tuple
        // encoding is consistent the prover should return `Proved`.  The
        // current implementation is inconsistent, therefore we expect
        // `Disproved` which reveals the bug.
        let lhs_ir = r#"fn lhs() -> (bits[8], bits[4]) {
  ret lit_tuple: (bits[8], bits[4]) = literal(value=(0x12, 0x4), id=1)
}"#;

        let rhs_ir = r#"fn rhs() -> (bits[8], bits[4]) {
  lit0: bits[8] = literal(value=0x12, id=1)
  lit1: bits[4] = literal(value=0x4, id=2)
  ret tup: (bits[8], bits[4]) = tuple(lit0, lit1, id=3)
}"#;

        let lhs = crate::xls_ir::ir_parser::Parser::new(lhs_ir)
            .parse_fn()
            .unwrap();
        let rhs = crate::xls_ir::ir_parser::Parser::new(rhs_ir)
            .parse_fn()
            .unwrap();

        let result = super::prove_ir_fn_equiv(&lhs, &rhs, false);
        assert_eq!(
            result,
            super::EquivResult::Proved,
            "Tuple literal vs constructed should be equivalent; failing reveals bug in tuple encoding"
        );
    }

    #[test]
    fn test_tuple_index_on_literal_inconsistent() {
        // The first element of (0x12, 0x4) is 0x12.  With consistent tuple encoding,
        // the two functions below should be equivalent.  Inconsistent encoding
        // causes the prover to find a spurious difference.
        let lhs_ir = r#"fn lhs() -> bits[8] {
  lit_tuple: (bits[8], bits[4]) = literal(value=(0x12, 0x4), id=1)
  ret idx0: bits[8] = tuple_index(lit_tuple, index=0, id=2)
}"#;

        let rhs_ir = r#"fn rhs() -> bits[8] {
  ret lit: bits[8] = literal(value=0x12, id=1)
}"#;

        let lhs = crate::xls_ir::ir_parser::Parser::new(lhs_ir)
            .parse_fn()
            .unwrap();
        let rhs = crate::xls_ir::ir_parser::Parser::new(rhs_ir)
            .parse_fn()
            .unwrap();

        let result = super::prove_ir_fn_equiv(&lhs, &rhs, false);
        assert_eq!(
            result,
            super::EquivResult::Proved,
            "Tuple index on literal should produce equivalent values; failing reveals bug in tuple encoding"
        );
    }

    #[test]
    fn test_array_update_element0_value() {
        // Update element 0 of a 3-element array and then read it back.  Correct
        // semantics should yield the updated value (0xF).
        // Current implementation misorders bits in array_update, so the prover
        // will find a mismatch and return Disproved – the test therefore
        // expects Proved and will fail until the bug is fixed.
        let lhs_ir = r#"fn lhs() -> bits[4] {
  orig: bits[4][3] = literal(value=[1, 2, 4], id=1)
  val_f: bits[4] = literal(value=0xF, id=2)
  idx0: bits[2] = literal(value=0, id=3)
  upd: bits[4][3] = array_update(orig, val_f, indices=[idx0], id=4)
  ret elem0: bits[4] = array_index(upd, indices=[idx0], id=5)
}"#;

        let rhs_ir = r#"fn rhs() -> bits[4] {
  ret lit: bits[4] = literal(value=0xF, id=1)
}"#;

        let lhs = crate::xls_ir::ir_parser::Parser::new(lhs_ir)
            .parse_fn()
            .unwrap();
        let rhs = crate::xls_ir::ir_parser::Parser::new(rhs_ir)
            .parse_fn()
            .unwrap();

        let result = super::prove_ir_fn_equiv(&lhs, &rhs, false);
        assert!(
            matches!(result, super::EquivResult::Proved),
            "array_update then array_index at 0 should yield updated value; failing reveals bug in array_update ordering"
        );
    }

    #[test]
    fn test_array_update_full_array_equiv() {
        // Replace element 1 in a 3-element array and compare full array to a
        // literal with the expected ordering.  Should be equivalent if ordering
        // is correct.
        let lhs_ir = r#"fn lhs() -> bits[4][3] {
  orig: bits[4][3] = literal(value=[1, 2, 4], id=1)
  val_a: bits[4] = literal(value=0xA, id=2)
  idx1: bits[2] = literal(value=1, id=3)
  upd: bits[4][3] = array_update(orig, val_a, indices=[idx1], id=4)
  ret out: bits[4][3] = identity(upd, id=5)
}"#;

        let rhs_ir = r#"fn rhs() -> bits[4][3] {
  ret expected: bits[4][3] = literal(value=[1, 0xA, 4], id=1)
}"#;

        let lhs = crate::xls_ir::ir_parser::Parser::new(lhs_ir)
            .parse_fn()
            .unwrap();
        let rhs = crate::xls_ir::ir_parser::Parser::new(rhs_ir)
            .parse_fn()
            .unwrap();

        let result = super::prove_ir_fn_equiv(&lhs, &rhs, false);
        assert!(
            matches!(result, super::EquivResult::Proved),
            "array_update should produce expected full array value; failing reveals ordering bug"
        );
    }

    #[test]
    fn test_array_literal_vs_constructed_equiv() {
        // Literal array should be equivalent to one built via the `array` IR
        // node from the same elements.
        let lhs_ir = r#"fn lhs() -> bits[4][3] {
  ret litarr: bits[4][3] = literal(value=[1, 2, 3], id=1)
}"#;

        let rhs_ir = r#"fn rhs() -> bits[4][3] {
  e0: bits[4] = literal(value=1, id=1)
  e1: bits[4] = literal(value=2, id=2)
  e2: bits[4] = literal(value=3, id=3)
  ret arr: bits[4][3] = array(e0, e1, e2, id=4)
}"#;

        let lhs = crate::xls_ir::ir_parser::Parser::new(lhs_ir)
            .parse_fn()
            .unwrap();
        let rhs = crate::xls_ir::ir_parser::Parser::new(rhs_ir)
            .parse_fn()
            .unwrap();

        let result = super::prove_ir_fn_equiv(&lhs, &rhs, false);
        assert!(
            matches!(result, super::EquivResult::Proved),
            "Array literal and constructed array should be equivalent; discrepancy indicates ordering bug"
        );
    }

    #[test]
    fn test_array_index_on_literal_elements() {
        // Index 1 of literal [1,2,3] is 2.
        let lhs_ir = r#"fn lhs() -> bits[4] {
  lit: bits[4][3] = literal(value=[1, 2, 3], id=1)
  idx1: bits[2] = literal(value=0, id=2)
  ret elem1: bits[4] = array_index(lit, indices=[idx1], id=3)
}"#;

        let rhs_ir = r#"fn rhs() -> bits[4] {
  ret two: bits[4] = literal(value=1, id=1)
}"#;

        let lhs = crate::xls_ir::ir_parser::Parser::new(lhs_ir)
            .parse_fn()
            .unwrap();
        let rhs = crate::xls_ir::ir_parser::Parser::new(rhs_ir)
            .parse_fn()
            .unwrap();

        let result = super::prove_ir_fn_equiv(&lhs, &rhs, false);
        assert!(
            matches!(result, super::EquivResult::Proved),
            "array_index on literal should return correct element value; failure indicates ordering bug"
        );
    }

    #[test]
    fn test_array_flatten_equiv_bits() {
        // Verify that an array value and its flattened bits representation are
        // equivalent when flatten_aggregates=true.
        let lhs_ir = r#"fn lhs() -> bits[4][3] {
  ret litarr: bits[4][3] = literal(value=[1, 2, 3], id=1)
}"#;

        let rhs_ir = r#"fn rhs() -> bits[12] {
  ret flat: bits[12] = literal(value=0x321, id=1)
}"#;

        let lhs = crate::xls_ir::ir_parser::Parser::new(lhs_ir)
            .parse_fn()
            .unwrap();
        let rhs = crate::xls_ir::ir_parser::Parser::new(rhs_ir)
            .parse_fn()
            .unwrap();

        let result = super::prove_ir_fn_equiv(&lhs, &rhs, true);
        assert!(
            matches!(result, super::EquivResult::Proved),
            "Flattened bits should be equivalent to array value when flattening is allowed"
>>>>>>> f8db0d55
        );
    }
}<|MERGE_RESOLUTION|>--- conflicted
+++ resolved
@@ -2580,7 +2580,7 @@
     }
 
     #[test]
-<<<<<<< HEAD
+
     fn test_bit_slice_update_wider_update_value() {
         // Regression test for a fuzz case where the update_value is wider than the
         // slice being updated. Previously this caused Boolector to abort due to a
@@ -2637,7 +2637,7 @@
         assert_eq!(
             super::prove_ir_fn_equiv(&lhs, &rhs),
             super::EquivResult::Proved
-=======
+
     fn test_tuple_literal_vs_constructed_inconsistent() {
         // Two functions that should be equivalent: one returns a tuple literal, the
         // other constructs the same tuple with the `tuple` operator.  If tuple
@@ -2841,7 +2841,6 @@
         assert!(
             matches!(result, super::EquivResult::Proved),
             "Flattened bits should be equivalent to array value when flattening is allowed"
->>>>>>> f8db0d55
         );
     }
 }