--- conflicted
+++ resolved
@@ -11,16 +11,10 @@
 homepage = "https://github.com/xlsynth/xlsynth-crate"
 
 [dependencies]
-<<<<<<< HEAD
-xlsynth = { path = "../xlsynth", version = "0.0.184" }
-xlsynth-g8r = { path = "../xlsynth-g8r", version = "0.0.184" }
-xlsynth-pir = { path = "../xlsynth-pir", version = "0.0.184" }
-xlsynth-prover = { path = "../xlsynth-prover", version = "0.0.184" }
-=======
 xlsynth = { path = "../xlsynth", version = "0.0.185" }
 xlsynth-g8r = { path = "../xlsynth-g8r", version = "0.0.185" }
 xlsynth-pir = { path = "../xlsynth-pir", version = "0.0.185" }
->>>>>>> 928f2227
+xlsynth-prover = { path = "../xlsynth-prover", version = "0.0.185" }
 clap = "4.5.21"
 tempfile = "3.20"
 toml = "0.8.19"
