// SPDX-License-Identifier: Apache-2.0

use crate::common::{get_function_enum_param_domains, parse_uf_spec, resolve_type_inference_v2};
use crate::ir_equiv::{dispatch_ir_equiv, EquivInputs};
use crate::parallelism::ParallelismStrategy;
use crate::proofs::obligations::{LecObligation, LecSide};
use crate::proofs::script::{
    execute_script, read_script_steps_from_json_path, read_script_steps_from_jsonl_path, OblTree,
    OblTreeConfig, ScriptStep,
};
use crate::solver_choice::SolverChoice;
use crate::toolchain_config::{get_dslx_path, get_dslx_stdlib_path, ToolchainConfig};
use crate::tools::{run_ir_converter_main, run_opt_main};
use xlsynth::{mangle_dslx_name, DslxConvertOptions, IrPackage};
use xlsynth_prover::types::{AssertionSemantics, ParamDomains};

const SUBCOMMAND: &str = "dslx-equiv";

pub struct OptimizedIrText {
    pub ir_text: String,
    pub mangled_top: String,
    pub param_domains: Option<ParamDomains>,
}

/// Builds IR text plus mangled top name for a DSLX module.
/// If `optimize` is true, returns optimized IR; otherwise returns unoptimized
/// IR.
fn build_ir_for_dslx(
    input_path: &std::path::Path,
    dslx_top: &str,
    dslx_stdlib_path: Option<&str>,
    dslx_path: Option<&str>,
    enable_warnings: Option<&[String]>,
    disable_warnings: Option<&[String]>,
    tool_path: Option<&str>,
    type_inference_v2: Option<bool>,
    want_enum_domains: bool,
    optimize: bool,
) -> OptimizedIrText {
    let module_name = input_path.file_stem().unwrap().to_str().unwrap();
    let mangled_top = mangle_dslx_name(module_name, dslx_top).unwrap();

    // If we want enum domains, or we don't want to use the external toolchain
    // (because we need type info through the runtime API), force the runtime
    // path.
    if !want_enum_domains && tool_path.is_some() {
        let tool_path = tool_path.unwrap();
        // Convert via external tool then always optimize.
        let mut ir_text = run_ir_converter_main(
            input_path,
            Some(dslx_top),
            dslx_stdlib_path,
            dslx_path,
            tool_path,
            enable_warnings,
            disable_warnings,
            type_inference_v2,
            /* convert_tests= */ false,
        );
        if optimize {
            let tmp = tempfile::NamedTempFile::new().unwrap();
            std::fs::write(tmp.path(), &ir_text).unwrap();
            ir_text = run_opt_main(tmp.path(), Some(&mangled_top), tool_path);
        }
        OptimizedIrText {
            ir_text,
            mangled_top,
            param_domains: None,
        }
    } else {
        if type_inference_v2 == Some(true) {
            eprintln!("error: --type_inference_v2 is only supported with external toolchain");
            std::process::exit(1);
        }
        let dslx_contents = std::fs::read_to_string(input_path).unwrap_or_else(|e| {
            eprintln!("Failed to read DSLX file {}: {}", input_path.display(), e);
            std::process::exit(1);
        });
        let dslx_stdlib_path: Option<&std::path::Path> =
            dslx_stdlib_path.map(|s| std::path::Path::new(s));
        let additional_search_paths: Vec<&std::path::Path> = dslx_path
            .map(|s| s.split(';').map(|p| std::path::Path::new(p)).collect())
            .unwrap_or_default();
        // Convert to IR using runtime APIs (gives us type info machinery if needed)
        let result = xlsynth::convert_dslx_to_ir_text(
            &dslx_contents,
            input_path,
            &DslxConvertOptions {
                dslx_stdlib_path,
                additional_search_paths: additional_search_paths.clone(),
                enable_warnings,
                disable_warnings,
            },
        )
        .expect("successful DSLX->IR conversion");
        let ir_text = if optimize {
            let pkg = IrPackage::parse_ir(&result.ir, Some(&mangled_top)).unwrap();
            xlsynth::optimize_ir(&pkg, &mangled_top)
                .unwrap()
                .to_string()
        } else {
            result.ir
        };

        // Optionally collect enum param domains from the DSLX typechecked module (parse
        // again here to avoid duplicating logic deep inside the converter path;
        // this is still a single path in this function, vs. re-parsing
        // elsewhere).
        let domains = if want_enum_domains {
            // Parse/typecheck via runtime API
            use xlsynth::dslx;
            let mut import_data = dslx::ImportData::new(dslx_stdlib_path, &additional_search_paths);
            let tcm = dslx::parse_and_typecheck(
                &dslx_contents,
                input_path.to_str().unwrap(),
                module_name,
                &mut import_data,
            )
            .expect("parse_and_typecheck success");

            let domains = get_function_enum_param_domains(&tcm, dslx_top);
            Some(domains)
        } else {
            None
        };
        OptimizedIrText {
            ir_text,
            mangled_top,
            param_domains: domains,
        }
    }
}

pub fn handle_dslx_equiv(matches: &clap::ArgMatches, config: &Option<ToolchainConfig>) {
    log::info!("handle_dslx_equiv");
    // Gather optional assertion-label filter regex for reuse.
    let assert_label_filter = matches.get_one::<String>("assert_label_filter").cloned();
    let lhs_file = matches.get_one::<String>("lhs_dslx_file").unwrap();
    let rhs_file = matches.get_one::<String>("rhs_dslx_file").unwrap();

    let tactic_json_path = matches.get_one::<String>("tactic_json").cloned();
    let tactic_jsonl_path = matches.get_one::<String>("tactic_jsonl").cloned();
    if tactic_json_path.is_some() && tactic_jsonl_path.is_some() {
        eprintln!("Error: --tactic_json and --tactic_jsonl cannot be used together");
        std::process::exit(1);
    }
    let tactic_script_json = tactic_json_path.clone();
    let tactic_script_jsonl = tactic_jsonl_path.clone();

    let mut lhs_top = matches
        .get_one::<String>("lhs_dslx_top")
        .map(|s| s.as_str());
    let mut rhs_top = matches
        .get_one::<String>("rhs_dslx_top")
        .map(|s| s.as_str());

    let top = matches.get_one::<String>("dslx_top").map(|s| s.as_str());

    if top.is_some() && (lhs_top.is_some() || rhs_top.is_some()) {
        eprintln!("Error: --dslx_top and --lhs_dslx_top/--rhs_dslx_top cannot be used together");
        std::process::exit(1);
    }
    if lhs_top.is_some() ^ rhs_top.is_some() {
        eprintln!("Error: --lhs_dslx_top and --rhs_dslx_top must be used together");
        std::process::exit(1);
    }
    if top.is_some() {
        lhs_top = top;
        rhs_top = top;
    }

    if lhs_top.is_none() || rhs_top.is_none() {
        eprintln!("Error: a top function must be specified via --dslx_top or both --lhs_dslx_top/--rhs_dslx_top");
        std::process::exit(1);
    }

    let lhs_path = std::path::Path::new(lhs_file);
    let rhs_path = std::path::Path::new(rhs_file);

    let dslx_stdlib_path = get_dslx_stdlib_path(matches, config);
    let dslx_stdlib_path = dslx_stdlib_path.as_deref();
    let dslx_path = get_dslx_path(matches, config);
    let dslx_path = dslx_path.as_deref();

    let enable_warnings = config
        .as_ref()
        .and_then(|c| c.dslx.as_ref()?.enable_warnings.as_deref());
    let disable_warnings = config
        .as_ref()
        .and_then(|c| c.dslx.as_ref()?.disable_warnings.as_deref());

    let type_inference_v2 = resolve_type_inference_v2(matches, config);

    let assertion_semantics = matches
        .get_one::<String>("assertion_semantics")
        .map(|s| s.parse().unwrap())
        .unwrap_or(AssertionSemantics::Same);

    let solver_choice: Option<SolverChoice> = matches
        .get_one::<String>("solver")
        .map(|s| s.parse().unwrap());

    let flatten_aggregates = matches
        .get_one::<String>("flatten_aggregates")
        .map(|s| s == "true")
        .unwrap_or(false);
    let drop_params: Vec<String> = matches
        .get_one::<String>("drop_params")
        .map(|s| s.split(',').map(|x| x.trim().to_string()).collect())
        .unwrap_or_else(Vec::new);

    let strategy = matches
        .get_one::<String>("parallelism_strategy")
        .map(|s| s.parse().unwrap())
        .unwrap_or(ParallelismStrategy::SingleThreaded);

    let lhs_fixed_implicit_activation = matches
        .get_one::<String>("lhs_fixed_implicit_activation")
        .map(|s| s.parse().unwrap())
        .unwrap_or(false);
    let rhs_fixed_implicit_activation = matches
        .get_one::<String>("rhs_fixed_implicit_activation")
        .map(|s| s.parse().unwrap())
        .unwrap_or(false);

    let output_json = matches.get_one::<String>("output_json");

    let tool_path = config.as_ref().and_then(|c| c.tool_path.as_deref());

    let assume_enum_in_bound = matches
        .get_one::<String>("assume-enum-in-bound")
        .map(|s| s == "true")
        .unwrap_or(true);

    let lhs_module_name = lhs_path
        .file_stem()
        .and_then(|s| s.to_str())
        .expect("valid LHS module name");
    let rhs_module_name = rhs_path
        .file_stem()
        .and_then(|s| s.to_str())
        .expect("valid RHS module name");

    // Parse uninterpreted function mappings (lhs/rhs).
    // Format: <func_name>:<uf_name>
    // Semantics: Functions mapped to the same <uf_name> are assumed equivalent
    // (treated as the same uninterpreted symbol) and assertions inside them are
    // ignored.
    let lhs_uf_map = parse_uf_spec(lhs_module_name, matches.get_many::<String>("lhs_uf"));
    let rhs_uf_map = parse_uf_spec(rhs_module_name, matches.get_many::<String>("rhs_uf"));
    let use_unoptimized_ir = !lhs_uf_map.is_empty() || !rhs_uf_map.is_empty();

<<<<<<< HEAD
    let OptimizedIrText {
        ir_text: lhs_ir_text,
        mangled_top: lhs_mangled_top,
        param_domains: lhs_domains,
    } = build_ir_for_dslx(
        lhs_path,
        lhs_top.unwrap(),
        dslx_stdlib_path,
        dslx_path,
        enable_warnings,
        disable_warnings,
        tool_path,
        type_inference_v2,
        assume_enum_in_bound,
        !use_unoptimized_ir,
    );
    let OptimizedIrText {
        ir_text: rhs_ir_text,
        mangled_top: rhs_mangled_top,
        param_domains: rhs_domains,
    } = build_ir_for_dslx(
        rhs_path,
        rhs_top.unwrap(),
        dslx_stdlib_path,
        dslx_path,
        enable_warnings,
        disable_warnings,
        tool_path,
        type_inference_v2,
        assume_enum_in_bound,
        !use_unoptimized_ir,
    );

    let inputs = EquivInputs {
        lhs_ir_text: &lhs_ir_text,
        rhs_ir_text: &rhs_ir_text,
        lhs_top: Some(&lhs_mangled_top),
        rhs_top: Some(&rhs_mangled_top),
        flatten_aggregates,
        drop_params: &drop_params,
        strategy,
        assertion_semantics,
        lhs_fixed_implicit_activation,
        rhs_fixed_implicit_activation,
        subcommand: SUBCOMMAND,
        lhs_origin: lhs_file,
        rhs_origin: rhs_file,
        lhs_param_domains: lhs_domains,
        rhs_param_domains: rhs_domains,
        lhs_uf_map: lhs_uf_map,
        rhs_uf_map: rhs_uf_map,
        assert_label_filter,
    };

    let outcome = dispatch_ir_equiv(solver_choice, tool_path, &inputs);
    if let Some(path) = output_json {
        std::fs::write(path, serde_json::to_string(&outcome).unwrap()).unwrap();
    }
    let dur = std::time::Duration::from_micros(outcome.time_micros as u64);
    if outcome.success {
        println!("[{}] Time taken: {:?}", SUBCOMMAND, dur);
        println!("[{}] success: Solver proved equivalence", SUBCOMMAND);
        std::process::exit(0);
    } else {
        eprintln!("[{}] Time taken: {:?}", SUBCOMMAND, dur);
        if let Some(cex) = outcome.counterexample {
            eprintln!("[{}] failure: {}", SUBCOMMAND, cex);
=======
    if tactic_script_json.is_some() || tactic_script_jsonl.is_some() {
        // Use tactic-based prover path.
        // Build root obligation from DSLX files.
        let lhs_top_str = lhs_top.unwrap();
        let rhs_top_str = rhs_top.unwrap();
        let lhs_pb = lhs_path.to_path_buf();
        let rhs_pb = rhs_path.to_path_buf();
        let mut lhs_side = LecSide::from_path(lhs_top_str, &lhs_pb);
        let mut rhs_side = LecSide::from_path(rhs_top_str, &rhs_pb);
        // UF mappings per side.
        lhs_side.uf_map = lhs_uf_map
            .iter()
            .map(|(k, v)| (k.clone(), v.clone()))
            .collect();
        rhs_side.uf_map = rhs_uf_map
            .iter()
            .map(|(k, v)| (k.clone(), v.clone()))
            .collect();
        let root_ob = LecObligation {
            selector_segment: "root".to_string(),
            lhs: lhs_side,
            rhs: rhs_side,
            description: None,
        };
        let dslx_paths_vec: Vec<std::path::PathBuf> = dslx_path
            .map(|s| {
                s.split(';')
                    .filter(|p| !p.is_empty())
                    .map(|p| std::path::PathBuf::from(p))
                    .collect()
            })
            .unwrap_or_default();
        let cfg = OblTreeConfig {
            dslx_stdlib_path: dslx_stdlib_path.map(|p| std::path::PathBuf::from(p)),
            dslx_paths: dslx_paths_vec,
            solver: solver_choice,
            timeout_ms: None,
        };
        let mut tree = OblTree::new(root_ob, cfg);

        // Read & parse tactic script from file (JSON array or JSONL).
        let steps: Vec<ScriptStep> = if let Some(path) = tactic_script_json {
            match read_script_steps_from_json_path(&path) {
                Ok(v) => v,
                Err(e) => {
                    eprintln!("[{}] {}", SUBCOMMAND, e);
                    std::process::exit(2);
                }
            }
        } else if let Some(path) = tactic_script_jsonl {
            match read_script_steps_from_jsonl_path(&path) {
                Ok(v) => v,
                Err(e) => {
                    eprintln!("[{}] {}", SUBCOMMAND, e);
                    std::process::exit(2);
                }
            }
>>>>>>> 99a1e4b3
        } else {
            unreachable!("tactic script presence already checked");
        };

        let start = std::time::Instant::now();
        let report = match execute_script(&mut tree, &steps) {
            Ok(r) => r,
            Err(e) => {
                eprintln!("[{}] execute_script error: {}", SUBCOMMAND, e);
                std::process::exit(2);
            }
        };
        let dur = start.elapsed();
        let success = report.failed.is_empty() && report.indefinite.is_empty();
        if let Some(path) = output_json {
            let json = serde_json::json!({
                "success": success,
                "report": report,
            });
            std::fs::write(path, serde_json::to_string(&json).unwrap()).unwrap();
        }
        if success {
            println!("[{}] Time taken: {:?}", SUBCOMMAND, dur);
            println!("[{}] success: Solver proved equivalence", SUBCOMMAND);
            std::process::exit(0);
        } else {
            eprintln!("[{}] Time taken: {:?}", SUBCOMMAND, dur);
            eprintln!("[{}] failure", SUBCOMMAND);
            std::process::exit(1);
        }
    } else {
        // Original direct prover path.
        let OptimizedIrText {
            ir_text: lhs_ir_text,
            mangled_top: lhs_mangled_top,
            param_domains: lhs_domains,
        } = build_ir_for_dslx(
            lhs_path,
            lhs_top.unwrap(),
            dslx_stdlib_path,
            dslx_path,
            enable_warnings,
            disable_warnings,
            tool_path,
            type_inference_v2,
            assume_enum_in_bound,
            !use_unoptimized_ir,
        );
        let OptimizedIrText {
            ir_text: rhs_ir_text,
            mangled_top: rhs_mangled_top,
            param_domains: rhs_domains,
        } = build_ir_for_dslx(
            rhs_path,
            rhs_top.unwrap(),
            dslx_stdlib_path,
            dslx_path,
            enable_warnings,
            disable_warnings,
            tool_path,
            type_inference_v2,
            assume_enum_in_bound,
            !use_unoptimized_ir,
        );

        let inputs = EquivInputs {
            lhs_ir_text: &lhs_ir_text,
            rhs_ir_text: &rhs_ir_text,
            lhs_top: Some(&lhs_mangled_top),
            rhs_top: Some(&rhs_mangled_top),
            flatten_aggregates,
            drop_params: &drop_params,
            strategy,
            assertion_semantics,
            lhs_fixed_implicit_activation,
            rhs_fixed_implicit_activation,
            subcommand: SUBCOMMAND,
            lhs_origin: lhs_file,
            rhs_origin: rhs_file,
            lhs_param_domains: lhs_domains,
            rhs_param_domains: rhs_domains,
            lhs_uf_map: lhs_uf_map,
            rhs_uf_map: rhs_uf_map,
        };

        let outcome = dispatch_ir_equiv(solver_choice, tool_path, &inputs);
        if let Some(path) = output_json {
            std::fs::write(path, serde_json::to_string(&outcome).unwrap()).unwrap();
        }
        let dur = std::time::Duration::from_micros(outcome.time_micros as u64);
        if outcome.success {
            println!("[{}] Time taken: {:?}", SUBCOMMAND, dur);
            println!("[{}] success: Solver proved equivalence", SUBCOMMAND);
            std::process::exit(0);
        } else {
            eprintln!("[{}] Time taken: {:?}", SUBCOMMAND, dur);
            if let Some(cex) = outcome.counterexample {
                eprintln!("[{}] failure: {}", SUBCOMMAND, cex);
            } else {
                eprintln!("[{}] failure", SUBCOMMAND);
            }
            std::process::exit(1);
        }
    }
}<|MERGE_RESOLUTION|>--- conflicted
+++ resolved
@@ -250,75 +250,6 @@
     let rhs_uf_map = parse_uf_spec(rhs_module_name, matches.get_many::<String>("rhs_uf"));
     let use_unoptimized_ir = !lhs_uf_map.is_empty() || !rhs_uf_map.is_empty();
 
-<<<<<<< HEAD
-    let OptimizedIrText {
-        ir_text: lhs_ir_text,
-        mangled_top: lhs_mangled_top,
-        param_domains: lhs_domains,
-    } = build_ir_for_dslx(
-        lhs_path,
-        lhs_top.unwrap(),
-        dslx_stdlib_path,
-        dslx_path,
-        enable_warnings,
-        disable_warnings,
-        tool_path,
-        type_inference_v2,
-        assume_enum_in_bound,
-        !use_unoptimized_ir,
-    );
-    let OptimizedIrText {
-        ir_text: rhs_ir_text,
-        mangled_top: rhs_mangled_top,
-        param_domains: rhs_domains,
-    } = build_ir_for_dslx(
-        rhs_path,
-        rhs_top.unwrap(),
-        dslx_stdlib_path,
-        dslx_path,
-        enable_warnings,
-        disable_warnings,
-        tool_path,
-        type_inference_v2,
-        assume_enum_in_bound,
-        !use_unoptimized_ir,
-    );
-
-    let inputs = EquivInputs {
-        lhs_ir_text: &lhs_ir_text,
-        rhs_ir_text: &rhs_ir_text,
-        lhs_top: Some(&lhs_mangled_top),
-        rhs_top: Some(&rhs_mangled_top),
-        flatten_aggregates,
-        drop_params: &drop_params,
-        strategy,
-        assertion_semantics,
-        lhs_fixed_implicit_activation,
-        rhs_fixed_implicit_activation,
-        subcommand: SUBCOMMAND,
-        lhs_origin: lhs_file,
-        rhs_origin: rhs_file,
-        lhs_param_domains: lhs_domains,
-        rhs_param_domains: rhs_domains,
-        lhs_uf_map: lhs_uf_map,
-        rhs_uf_map: rhs_uf_map,
-        assert_label_filter,
-    };
-
-    let outcome = dispatch_ir_equiv(solver_choice, tool_path, &inputs);
-    if let Some(path) = output_json {
-        std::fs::write(path, serde_json::to_string(&outcome).unwrap()).unwrap();
-    }
-    let dur = std::time::Duration::from_micros(outcome.time_micros as u64);
-    if outcome.success {
-        println!("[{}] Time taken: {:?}", SUBCOMMAND, dur);
-        println!("[{}] success: Solver proved equivalence", SUBCOMMAND);
-        std::process::exit(0);
-    } else {
-        eprintln!("[{}] Time taken: {:?}", SUBCOMMAND, dur);
-        if let Some(cex) = outcome.counterexample {
-            eprintln!("[{}] failure: {}", SUBCOMMAND, cex);
-=======
     if tactic_script_json.is_some() || tactic_script_jsonl.is_some() {
         // Use tactic-based prover path.
         // Build root obligation from DSLX files.
@@ -376,7 +307,6 @@
                     std::process::exit(2);
                 }
             }
->>>>>>> 99a1e4b3
         } else {
             unreachable!("tactic script presence already checked");
         };
@@ -460,6 +390,7 @@
             rhs_param_domains: rhs_domains,
             lhs_uf_map: lhs_uf_map,
             rhs_uf_map: rhs_uf_map,
+            assert_label_filter,
         };
 
         let outcome = dispatch_ir_equiv(solver_choice, tool_path, &inputs);
