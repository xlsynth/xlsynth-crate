// SPDX-License-Identifier: Apache-2.0

//! Declarations for the C API for the XLS dynamic shared object.

extern crate libc;

#[repr(C)]
pub struct CIrValue {
    _private: [u8; 0], // Ensures the struct cannot be instantiated
}

#[repr(C)]
pub struct CIrBits {
    _private: [u8; 0], // Ensures the struct cannot be instantiated
}

#[repr(C)]
pub struct CBitsRope {
    _private: [u8; 0], // Ensures the struct cannot be instantiated
}

#[repr(C)]
pub struct CIrPackage {
    _private: [u8; 0], // Ensures the struct cannot be instantiated
}

#[repr(C)]
pub struct CIrFunction {
    _private: [u8; 0], // Ensures the struct cannot be instantiated
}

#[repr(C)]
pub struct CIrFunctionBase {
    _private: [u8; 0], // Ensures the struct cannot be instantiated
}

#[repr(C)]
pub struct CIrFunctionJit {
    _private: [u8; 0], // Ensures the struct cannot be instantiated
}

#[repr(C)]
pub struct CTraceMessage {
    pub message: *mut std::os::raw::c_char,
    pub verbosity: i64,
}

#[repr(C)]
pub struct CIrType {
    _private: [u8; 0], // Ensures the struct cannot be instantiated
}

#[repr(C)]
pub struct CIrFunctionType {
    _private: [u8; 0], // Ensures the struct cannot be instantiated
}

// "VAST" is the "Verilog AST" API which
#[repr(C)]
pub struct CVastFile {
    _private: [u8; 0], // Ensures the struct cannot be instantiated
}

#[repr(C)]
pub struct CVastModule {
    _private: [u8; 0], // Ensures the struct cannot be instantiated
}

#[repr(C)]
pub struct CVastDataType {
    _private: [u8; 0], // Ensures the struct cannot be instantiated
}

#[repr(C)]
pub struct CVastExpression {
    _private: [u8; 0], // Ensures the struct cannot be instantiated
}

#[repr(C)]
pub struct CVastLiteral {
    _private: [u8; 0], // Ensures the struct cannot be instantiated
}

#[repr(C)]
pub struct CVastConcat {
    _private: [u8; 0], // Ensures the struct cannot be instantiated
}

#[repr(C)]
pub struct CVastComment {
    _private: [u8; 0], // Ensures the struct cannot be instantiated
}

#[repr(C)]
pub struct CVastBlankLine {
    _private: [u8; 0], // Ensures the struct cannot be instantiated
}

#[repr(C)]
pub struct CVastInlineVerilogStatement {
    _private: [u8; 0], // Ensures the struct cannot be instantiated
}

#[repr(C)]
pub struct CVastLogicRef {
    _private: [u8; 0], // Ensures the struct cannot be instantiated
}

#[repr(C)]
pub struct CVastInstantiation {
    _private: [u8; 0], // Ensures the struct cannot be instantiated
}

#[repr(C)]
pub struct CVastContinuousAssignment {
    _private: [u8; 0], // Ensures the struct cannot be instantiated
}

#[repr(C)]
pub struct CVastSlice {
    _private: [u8; 0], // Ensures the struct cannot be instantiated
}

#[repr(C)]
pub struct CVastIndex {
    _private: [u8; 0], // Ensures the struct cannot be instantiated
}

#[repr(C)]
pub struct CVastIndexableExpression {
    _private: [u8; 0], // Ensures the struct cannot be instantiated
}

#[repr(C)]
pub struct CVastAlwaysBase {
    _private: [u8; 0], // Ensures the struct cannot be instantiated
}

#[repr(C)]
pub struct CVastStatementBlock {
    _private: [u8; 0], // Ensures the struct cannot be instantiated
}

#[repr(C)]
pub struct CVastStatement {
    _private: [u8; 0], // Ensures the struct cannot be instantiated
}

#[repr(C)]
pub struct CVastConditional {
    _private: [u8; 0], // Ensures the struct cannot be instantiated
}

#[repr(C)]
pub struct CVastCaseStatement {
    _private: [u8; 0], // Ensures the struct cannot be instantiated
}

#[repr(C)]
pub struct CVastParameterRef {
    _private: [u8; 0], // Ensures the struct cannot be instantiated
}

#[repr(C)]
pub struct CVastLocalparamRef {
    _private: [u8; 0], // Ensures the struct cannot be instantiated
}

#[repr(C)]
pub struct CVastGenerateLoop {
    _private: [u8; 0], // Ensures the struct cannot be instantiated
}

// -- DSLX

#[repr(C)]
pub struct CDslxImportData {
    _private: [u8; 0], // Ensures the struct cannot be instantiated
}

#[repr(C)]
pub struct CDslxTypecheckedModule {
    _private: [u8; 0], // Ensures the struct cannot be instantiated
}

#[repr(C)]
pub struct CDslxModule {
    _private: [u8; 0], // Ensures the struct cannot be instantiated
}

#[repr(C)]
pub struct CDslxTypeInfo {
    _private: [u8; 0], // Ensures the struct cannot be instantiated
}

#[repr(C)]
pub struct CDslxStructDef {
    _private: [u8; 0], // Ensures the struct cannot be instantiated
}

#[repr(C)]
pub struct CDslxEnumDef {
    _private: [u8; 0], // Ensures the struct cannot be instantiated
}

#[repr(C)]
pub struct CDslxTypeAlias {
    _private: [u8; 0], // Ensures the struct cannot be instantiated
}

#[repr(C)]
pub struct CDslxType {
    _private: [u8; 0], // Ensures the struct cannot be instantiated
}

#[repr(C)]
pub struct CDslxTypeDim {
    _private: [u8; 0], // Ensures the struct cannot be instantiated
}

#[repr(C)]
pub struct CDslxExpr {
    _private: [u8; 0], // Ensures the struct cannot be instantiated
}

#[repr(C)]
pub struct CDslxInterpValue {
    _private: [u8; 0], // Ensures the struct cannot be instantiated
}

#[repr(C)]
pub struct CDslxParametricEnv {
    _private: [u8; 0], // Ensures the struct cannot be instantiated
}

#[repr(C)]
pub struct CDslxEnumMember {
    _private: [u8; 0], // Ensures the struct cannot be instantiated
}

#[repr(C)]
pub struct CDslxStructMember {
    _private: [u8; 0], // Ensures the struct cannot be instantiated
}

#[repr(C)]
pub struct CDslxTypeAnnotation {
    _private: [u8; 0], // Ensures the struct cannot be instantiated
}

#[repr(C)]
pub struct CDslxTypeRefTypeAnnotation {
    _private: [u8; 0], // Ensures the struct cannot be instantiated
}

#[repr(C)]
pub struct CDslxTypeRef {
    _private: [u8; 0], // Ensures the struct cannot be instantiated
}

#[repr(C)]
pub struct CDslxImport {
    _private: [u8; 0], // Ensures the struct cannot be instantiated
}

#[repr(C)]
pub struct CDslxColonRef {
    _private: [u8; 0], // Ensures the struct cannot be instantiated
}

#[repr(C)]
pub struct CDslxTypeDefinition {
    _private: [u8; 0], // Ensures the struct cannot be instantiated
}

#[repr(C)]
pub struct CDslxConstantDef {
    _private: [u8; 0], // Ensures the struct cannot be instantiated
}

#[repr(C)]
pub struct CDslxModuleMember {
    _private: [u8; 0], // Ensures the struct cannot be instantiated
}

#[repr(C)]
pub struct CDslxFunction {
    _private: [u8; 0], // Ensures the struct cannot be instantiated
}

#[repr(C)]
pub struct CDslxParam {
    _private: [u8; 0], // Ensures the struct cannot be instantiated
}

#[repr(C)]
pub struct CDslxCallGraph {
    _private: [u8; 0], // Ensures the struct cannot be instantiated
}

#[repr(C)]
pub struct CDslxQuickcheck {
    _private: [u8; 0], // Ensures the struct cannot be instantiated
}

#[repr(C)]
<<<<<<< HEAD
pub struct CDslxInvocation {
    _private: [u8; 0], // Ensures the struct cannot be instantiated
=======
pub struct CDslxInvocationCalleeDataArray {
    _private: [u8; 0],
>>>>>>> a231f332
}

#[repr(C)]
pub struct CDslxInvocationCalleeData {
<<<<<<< HEAD
    _private: [u8; 0], // Ensures the struct cannot be instantiated
}

#[repr(C)]
pub struct CDslxInvocationCalleeDataArray {
    _private: [u8; 0], // Ensures the struct cannot be instantiated
=======
    _private: [u8; 0],
>>>>>>> a231f332
}

#[repr(C)]
pub struct CDslxInvocationData {
<<<<<<< HEAD
    _private: [u8; 0], // Ensures the struct cannot be instantiated
}

#[repr(C)]
pub struct CDslxCallGraph {
    _private: [u8; 0], // Ensures the struct cannot be instantiated
=======
    _private: [u8; 0],
}

#[repr(C)]
pub struct CDslxInvocation {
    _private: [u8; 0],
>>>>>>> a231f332
}

#[repr(C)]
pub struct CScheduleAndCodegenResult {
    _private: [u8; 0], // Ensures the struct cannot be instantiated
}

#[repr(C)]
pub struct CIrBuilderBase {
    _private: [u8; 0], // Ensures the struct cannot be instantiated
}

#[repr(C)]
pub struct CIrBValue {
    _private: [u8; 0], // Ensures the struct cannot be instantiated
}

#[repr(C)]
pub struct CIrFunctionBuilder {
    _private: [u8; 0], // Ensures the struct cannot be instantiated
}

pub type XlsFormatPreference = i32;
pub type XlsValueKind = i32;

// Calling convention used for DSLX mangling APIs.
pub type XlsCallingConvention = i32;

pub type CVastFileType = i32;

pub type VastOperatorKind = i32;

// Data kind for VAST Defs.
pub type VastDataKind = i32;
pub const XLS_VAST_DATA_KIND_REG: VastDataKind = 0;
pub const XLS_VAST_DATA_KIND_WIRE: VastDataKind = 1;
pub const XLS_VAST_DATA_KIND_LOGIC: VastDataKind = 2;
pub const XLS_VAST_DATA_KIND_INTEGER: VastDataKind = 3;
pub const XLS_VAST_DATA_KIND_INT: VastDataKind = 4;
pub const XLS_VAST_DATA_KIND_USER: VastDataKind = 5;
pub const XLS_VAST_DATA_KIND_UNTYPED_ENUM: VastDataKind = 6;
pub const XLS_VAST_DATA_KIND_GENVAR: VastDataKind = 7;

pub type DslxTypeDefinitionKind = i32;

pub type DslxModuleMemberKind = i32;

pub const XLS_CALLING_CONVENTION_TYPICAL: XlsCallingConvention = 0;
pub const XLS_CALLING_CONVENTION_IMPLICIT_TOKEN: XlsCallingConvention = 1;
pub const XLS_CALLING_CONVENTION_PROC_NEXT: XlsCallingConvention = 2;

#[repr(C)]
pub struct XlsDslxParametricEnvItem {
    pub identifier: *const std::os::raw::c_char,
    pub value: *const CDslxInterpValue,
}

#[repr(C)]
pub struct XlsDslxFunctionSpecializationRequest {
    pub function_name: *const std::os::raw::c_char,
    pub specialized_name: *const std::os::raw::c_char,
    pub env: *mut CDslxParametricEnv,
}

#[repr(C)]
pub struct CDslxInvocationRewriteRule {
    pub from_callee: *mut CDslxFunction,
    pub to_callee: *mut CDslxFunction,
    pub match_callee_env: *const CDslxParametricEnv,
    pub to_callee_env: *const CDslxParametricEnv,
}

extern "C" {
    pub fn xls_convert_dslx_to_ir(
        dslx: *const std::os::raw::c_char,
        path: *const std::os::raw::c_char,
        module_name: *const std::os::raw::c_char,
        dslx_stdlib_path: *const std::os::raw::c_char,
        additional_search_paths: *const *const std::os::raw::c_char,
        additional_search_paths_count: libc::size_t,
        error_out: *mut *mut std::os::raw::c_char,
        ir_out: *mut *mut std::os::raw::c_char,
    ) -> bool;

    pub fn xls_convert_dslx_to_ir_with_warnings(
        dslx: *const std::os::raw::c_char,
        path: *const std::os::raw::c_char,
        module_name: *const std::os::raw::c_char,
        dslx_stdlib_path: *const std::os::raw::c_char,
        additional_search_paths: *const *const std::os::raw::c_char,
        additional_search_paths_count: libc::size_t,
        enable_warnings: *const *const std::os::raw::c_char,
        enable_warnings_count: libc::size_t,
        disable_warnings: *const *const std::os::raw::c_char,
        disable_warnings_count: libc::size_t,
        warnings_as_errors: bool,
        force_implicit_token_calling_convention: bool,
        warnings_out: *mut *mut *mut std::os::raw::c_char,
        warnings_out_count: *mut libc::size_t,
        error_out: *mut *mut std::os::raw::c_char,
        ir_out: *mut *mut std::os::raw::c_char,
    ) -> bool;

    pub fn xls_convert_dslx_path_to_ir(
        path: *const std::os::raw::c_char,
        dslx_stdlib_path: *const std::os::raw::c_char,
        additional_search_paths: *const *const std::os::raw::c_char,
        additional_search_paths_count: libc::size_t,
        error_out: *mut *mut std::os::raw::c_char,
        ir_out: *mut *mut std::os::raw::c_char,
    ) -> bool;

    pub fn xls_convert_dslx_path_to_ir_with_warnings(
        path: *const std::os::raw::c_char,
        dslx_stdlib_path: *const std::os::raw::c_char,
        additional_search_paths: *const *const std::os::raw::c_char,
        additional_search_paths_count: libc::size_t,
        enable_warnings: *const *const std::os::raw::c_char,
        enable_warnings_count: libc::size_t,
        disable_warnings: *const *const std::os::raw::c_char,
        disable_warnings_count: libc::size_t,
        warnings_as_errors: bool,
        force_implicit_token_calling_convention: bool,
        warnings_out: *mut *mut *mut std::os::raw::c_char,
        warnings_out_count: *mut libc::size_t,
        error_out: *mut *mut std::os::raw::c_char,
        ir_out: *mut *mut std::os::raw::c_char,
    ) -> bool;

    pub fn xls_parse_typed_value(
        text: *const std::os::raw::c_char,
        error_out: *mut *mut std::os::raw::c_char,
        value_out: *mut *mut CIrValue,
    ) -> bool;
    pub fn xls_value_free(value: *mut CIrValue);

    pub fn xls_value_clone(value: *const CIrValue) -> *mut CIrValue;

    // Extracts a bits value from a (boxed) value or gives an error.
    pub fn xls_value_get_bits(
        value: *const CIrValue,
        error_out: *mut *mut std::os::raw::c_char,
        bits_out: *mut *mut CIrBits,
    ) -> bool;

    // Turns a span of IR values into a tuple value.
    pub fn xls_value_make_tuple(
        value_count: libc::size_t,
        values: *const *const CIrValue,
    ) -> *mut CIrValue;

    // Create a token value
    pub fn xls_value_make_token() -> *mut CIrValue;

    /// Returns an error:
    /// * if the elements do not all have the same type, or
    /// * if the array is empty (because then we cannot determine the element
    ///   type)
    pub fn xls_value_make_array(
        element_count: libc::size_t,
        elements: *const *const CIrValue,
        error_out: *mut *mut std::os::raw::c_char,
        result_out: *mut *mut CIrValue,
    ) -> bool;

    // Extracts an element from a tuple/array value or gives an error (e.g. if this
    // value is not a tuple/array or the index is out of bounds).
    pub fn xls_value_get_element(
        tuple: *const CIrValue,
        index: libc::size_t,
        error_out: *mut *mut std::os::raw::c_char,
        element_out: *mut *mut CIrValue,
    ) -> bool;

    pub fn xls_value_get_element_count(
        value: *const CIrValue,
        error_out: *mut *mut std::os::raw::c_char,
        count_out: *mut i64,
    ) -> bool;

    // Creates a bits value (via an unsigned integer) that is boxed in an IrValue.
    pub fn xls_value_make_ubits(
        bit_count: i64,
        value: u64,
        error_out: *mut *mut std::os::raw::c_char,
        result_out: *mut *mut CIrValue,
    ) -> bool;

    // Creates a bits value (via a signed integer) that is boxed in an IrValue.
    pub fn xls_value_make_sbits(
        bit_count: i64,
        value: i64,
        error_out: *mut *mut std::os::raw::c_char,
        result_out: *mut *mut CIrValue,
    ) -> bool;

    // Boxes an IR bits object into an IR value.
    pub fn xls_value_from_bits(bits: *const CIrBits) -> *mut CIrValue;

    pub fn xls_bits_make_ubits(
        bit_count: i64,
        value: u64,
        error_out: *mut *mut std::os::raw::c_char,
        bits_out: *mut *mut CIrBits,
    ) -> bool;

    pub fn xls_bits_make_sbits(
        bit_count: i64,
        value: i64,
        error_out: *mut *mut std::os::raw::c_char,
        bits_out: *mut *mut CIrBits,
    ) -> bool;

    pub fn xls_bits_free(bits: *mut CIrBits);
    pub fn xls_bits_get_bit_count(bits: *const CIrBits) -> i64;
    pub fn xls_bits_get_bit(bits: *const CIrBits, index: i64) -> bool;
    pub fn xls_bits_eq(bits: *const CIrBits, other: *const CIrBits) -> bool;
    pub fn xls_bits_ne(a: *const CIrBits, b: *const CIrBits) -> bool;
    pub fn xls_bits_ult(a: *const CIrBits, b: *const CIrBits) -> bool;
    pub fn xls_bits_ule(a: *const CIrBits, b: *const CIrBits) -> bool;
    pub fn xls_bits_ugt(a: *const CIrBits, b: *const CIrBits) -> bool;
    pub fn xls_bits_uge(a: *const CIrBits, b: *const CIrBits) -> bool;
    pub fn xls_bits_slt(a: *const CIrBits, b: *const CIrBits) -> bool;
    pub fn xls_bits_sle(a: *const CIrBits, b: *const CIrBits) -> bool;
    pub fn xls_bits_sgt(a: *const CIrBits, b: *const CIrBits) -> bool;
    pub fn xls_bits_sge(a: *const CIrBits, b: *const CIrBits) -> bool;
    pub fn xls_bits_to_debug_string(bits: *const CIrBits) -> *mut std::os::raw::c_char;
    pub fn xls_bits_make_bits_from_bytes(
        bit_count: libc::size_t,
        bytes: *const u8,
        byte_count: libc::size_t,
        error_out: *mut *mut std::os::raw::c_char,
        bits_out: *mut *mut CIrBits,
    ) -> bool;
    pub fn xls_mangle_dslx_name_full(
        module_name: *const std::os::raw::c_char,
        function_name: *const std::os::raw::c_char,
        convention: XlsCallingConvention,
        free_keys: *const *const std::os::raw::c_char,
        free_keys_count: libc::size_t,
        param_env: *const CDslxParametricEnv,
        scope: *const std::os::raw::c_char,
        error_out: *mut *mut std::os::raw::c_char,
        mangled_out: *mut *mut std::os::raw::c_char,
    ) -> bool;
    pub fn xls_bits_add(lhs: *const CIrBits, rhs: *const CIrBits) -> *mut CIrBits;
    pub fn xls_bits_sub(lhs: *const CIrBits, rhs: *const CIrBits) -> *mut CIrBits;
    pub fn xls_bits_umul(lhs: *const CIrBits, rhs: *const CIrBits) -> *mut CIrBits;
    pub fn xls_bits_smul(lhs: *const CIrBits, rhs: *const CIrBits) -> *mut CIrBits;
    pub fn xls_bits_negate(bits: *const CIrBits) -> *mut CIrBits;
    pub fn xls_bits_abs(bits: *const CIrBits) -> *mut CIrBits;
    pub fn xls_bits_not(bits: *const CIrBits) -> *mut CIrBits;
    pub fn xls_bits_and(lhs: *const CIrBits, rhs: *const CIrBits) -> *mut CIrBits;
    pub fn xls_bits_or(lhs: *const CIrBits, rhs: *const CIrBits) -> *mut CIrBits;
    pub fn xls_bits_xor(lhs: *const CIrBits, rhs: *const CIrBits) -> *mut CIrBits;

    pub fn xls_bits_shift_left_logical(bits: *const CIrBits, shift_amount: i64) -> *mut CIrBits;
    pub fn xls_bits_shift_right_logical(bits: *const CIrBits, shift_amount: i64) -> *mut CIrBits;
    pub fn xls_bits_shift_right_arithmetic(bits: *const CIrBits, shift_amount: i64)
        -> *mut CIrBits;

    // struct xls_bits* xls_bits_width_slice(const struct xls_bits* bits, int64_t
    // start, int64_t width);

    pub fn xls_bits_width_slice(bits: *const CIrBits, start: i64, width: i64) -> *mut CIrBits;

    pub fn xls_bits_to_bytes(
        bits: *const CIrBits,
        error_out: *mut *mut std::os::raw::c_char,
        bytes_out: *mut *mut u8,
        byte_count_out: *mut libc::size_t,
    ) -> bool;
    pub fn xls_bytes_free(bytes: *mut u8);
    pub fn xls_bits_to_uint64(
        bits: *const CIrBits,
        error_out: *mut *mut std::os::raw::c_char,
        value_out: *mut u64,
    ) -> bool;
    pub fn xls_bits_to_int64(
        bits: *const CIrBits,
        error_out: *mut *mut std::os::raw::c_char,
        value_out: *mut i64,
    ) -> bool;

    pub fn xls_create_bits_rope(bit_count: i64) -> *mut CBitsRope;
    pub fn xls_bits_rope_append_bits(bits_rope: *mut CBitsRope, bits: *const CIrBits);
    pub fn xls_bits_rope_get_bits(bits_rope: *mut CBitsRope) -> *mut CIrBits;
    pub fn xls_bits_rope_free(bits_rope: *mut CBitsRope);

    pub fn xls_package_free(package: *mut CIrPackage);
    pub fn xls_c_str_free(c_str: *mut std::os::raw::c_char);
    pub fn xls_c_strs_free(c_strs: *mut *mut std::os::raw::c_char, count: libc::size_t);
    pub fn xls_value_to_string(
        value: *const CIrValue,
        str_out: *mut *mut std::os::raw::c_char,
    ) -> bool;
    pub fn xls_format_preference_from_string(
        s: *const std::os::raw::c_char,
        error_out: *mut *mut std::os::raw::c_char,
        result_out: *mut XlsFormatPreference,
    ) -> bool;

    pub fn xls_value_to_string_format_preference(
        value: *const CIrValue,
        fmt: XlsFormatPreference,
        error_out: *mut *mut std::os::raw::c_char,
        str_out: *mut *mut std::os::raw::c_char,
    ) -> bool;
    pub fn xls_bits_to_string(
        bits: *const CIrBits,
        fmt: XlsFormatPreference,
        include_bit_count: bool,
        error_out: *mut *mut std::os::raw::c_char,
        str_out: *mut *mut std::os::raw::c_char,
    ) -> bool;

    pub fn xls_value_get_kind(
        value: *const CIrValue,
        error_out: *mut *mut std::os::raw::c_char,
        kind_out: *mut XlsValueKind,
    ) -> bool;
    pub fn xls_value_make_true() -> *mut CIrValue;
    pub fn xls_value_make_false() -> *mut CIrValue;
    pub fn xls_value_from_bits_owned(bits: *mut CIrBits) -> *mut CIrValue;
    pub fn xls_value_flatten_to_bits(value: *const CIrValue) -> *mut CIrBits;

    pub fn xls_value_eq(value: *const CIrValue, value: *const CIrValue) -> bool;
    pub fn xls_parse_ir_package(
        ir: *const std::os::raw::c_char,
        filename: *const std::os::raw::c_char,
        error_out: *mut *mut std::os::raw::c_char,
        xls_package_out: *mut *mut CIrPackage,
    ) -> bool;
    pub fn xls_type_to_string(
        t: *const CIrType,
        error_out: *mut *mut std::os::raw::c_char,
        result_out: *mut *mut std::os::raw::c_char,
    ) -> bool;
    pub fn xls_type_get_kind(
        t: *mut CIrType,
        error_out: *mut *mut std::os::raw::c_char,
        kind_out: *mut XlsValueKind,
    ) -> bool;
    pub fn xls_type_get_flat_bit_count(t: *const CIrType) -> i64;
    pub fn xls_type_get_leaf_count(t: *mut CIrType) -> i64;
    pub fn xls_package_get_type_for_value(
        package: *const CIrPackage,
        value: *const CIrValue,
        error_out: *mut *mut std::os::raw::c_char,
        result_out: *mut *mut CIrType,
    ) -> bool;
    pub fn xls_package_get_function(
        package: *const CIrPackage,
        function_name: *const std::os::raw::c_char,
        error_out: *mut *mut std::os::raw::c_char,
        result_out: *mut *mut CIrFunction,
    ) -> bool;
    pub fn xls_package_get_functions(
        package: *mut CIrPackage,
        error_out: *mut *mut std::os::raw::c_char,
        result_out: *mut *mut *mut CIrFunction,
        count_out: *mut libc::size_t,
    ) -> bool;
    pub fn xls_function_ptr_array_free(function_pointer_array: *mut *mut CIrFunction);
    pub fn xls_function_get_type(
        function: *const CIrFunction,
        error_out: *mut *mut std::os::raw::c_char,
        xls_fn_type_out: *mut *mut CIrFunctionType,
    ) -> bool;
    pub fn xls_function_type_to_string(
        t: *const CIrFunctionType,
        error_out: *mut *mut std::os::raw::c_char,
        string_out: *mut *mut std::os::raw::c_char,
    ) -> bool;
    pub fn xls_function_get_name(
        function: *const CIrFunction,
        error_out: *mut *mut std::os::raw::c_char,
        name_out: *mut *mut std::os::raw::c_char,
    ) -> bool;
    pub fn xls_function_to_z3_smtlib(
        function: *mut CIrFunction,
        error_out: *mut *mut std::os::raw::c_char,
        string_out: *mut *mut std::os::raw::c_char,
    ) -> bool;
    pub fn xls_interpret_function(
        function: *const CIrFunction,
        argc: libc::size_t,
        args: *const *const CIrValue,
        error_out: *mut *mut std::os::raw::c_char,
        result_out: *mut *mut CIrValue,
    ) -> bool;
    pub fn xls_optimize_ir(
        ir: *const std::os::raw::c_char,
        top: *const std::os::raw::c_char,
        error_out: *mut *mut std::os::raw::c_char,
        ir_out: *mut *mut std::os::raw::c_char,
    ) -> bool;
    pub fn xls_mangle_dslx_name(
        module_name: *const std::os::raw::c_char,
        function_name: *const std::os::raw::c_char,
        error_out: *mut *mut std::os::raw::c_char,
        mangled_out: *mut *mut std::os::raw::c_char,
    ) -> bool;
    pub fn xls_init_xls(
        usage: *const std::os::raw::c_char,
        argc: libc::c_int,
        argv: *mut *mut std::os::raw::c_char,
    );
    pub fn xls_package_to_string(
        p: *const CIrPackage,
        string_out: *mut *mut std::os::raw::c_char,
    ) -> bool;
    pub fn xls_package_get_top(p: *mut CIrPackage) -> *mut CIrFunctionBase;
    pub fn xls_package_set_top_by_name(
        p: *mut CIrPackage,
        name: *const std::os::raw::c_char,
        error_out: *mut *mut std::os::raw::c_char,
    ) -> bool;

    pub fn xls_verify_package(
        p: *mut CIrPackage,
        error_out: *mut *mut std::os::raw::c_char,
    ) -> bool;

    pub fn xls_make_function_jit(
        function: *const CIrFunction,
        error_out: *mut *mut std::os::raw::c_char,
        result_out: *mut *mut CIrFunctionJit,
    ) -> bool;
    pub fn xls_function_jit_free(jit: *mut CIrFunctionJit);
    pub fn xls_function_jit_run(
        jit: *const CIrFunctionJit,
        argc: libc::size_t,
        args: *const *const CIrValue,
        error_out: *mut *mut std::os::raw::c_char,
        trace_messages_out: *mut *mut CTraceMessage,
        trace_messages_count_out: *mut libc::size_t,
        assert_messages_out: *mut *mut *mut std::os::raw::c_char,
        assert_messages_count_out: *mut libc::size_t,
        result_out: *mut *mut CIrValue,
    ) -> bool;
    pub fn xls_trace_messages_free(trace_messages: *mut CTraceMessage, count: libc::size_t);

    // -- VAST APIs

    pub fn xls_vast_make_verilog_file(file_type: CVastFileType) -> *mut CVastFile;
    pub fn xls_vast_verilog_file_free(f: *mut CVastFile);
    pub fn xls_vast_verilog_file_add_module(
        f: *mut CVastFile,
        name: *const std::os::raw::c_char,
    ) -> *mut CVastModule;

    // - Node creation
    pub fn xls_vast_verilog_file_make_scalar_type(f: *mut CVastFile) -> *mut CVastDataType;
    pub fn xls_vast_verilog_file_make_bit_vector_type(
        f: *mut CVastFile,
        bit_count: i64,
        is_signed: bool,
    ) -> *mut CVastDataType;
    pub fn xls_vast_verilog_file_make_bit_vector_type_expr(
        f: *mut CVastFile,
        width_expr: *mut CVastExpression,
        is_signed: bool,
    ) -> *mut CVastDataType;
    pub fn xls_vast_verilog_file_make_integer_type(
        f: *mut CVastFile,
        is_signed: bool,
    ) -> *mut CVastDataType;
    pub fn xls_vast_verilog_file_make_int_type(
        f: *mut CVastFile,
        is_signed: bool,
    ) -> *mut CVastDataType;
    pub fn xls_vast_verilog_file_make_integer_def(
        f: *mut CVastFile,
        name: *const std::os::raw::c_char,
        is_signed: bool,
    ) -> *mut CVastDef;
    pub fn xls_vast_verilog_file_make_int_def(
        f: *mut CVastFile,
        name: *const std::os::raw::c_char,
        is_signed: bool,
    ) -> *mut CVastDef;
    pub fn xls_vast_verilog_file_make_extern_package_type(
        f: *mut CVastFile,
        package_name: *const std::os::raw::c_char,
        type_name: *const std::os::raw::c_char,
    ) -> *mut CVastDataType;
    pub fn xls_vast_verilog_file_make_packed_array_type(
        f: *mut CVastFile,
        element_type: *mut CVastDataType,
        dims: *const i64,
        dim_count: libc::size_t,
    ) -> *mut CVastDataType;

    // -- Data type introspection
    pub fn xls_vast_data_type_width_as_int64(
        type_: *mut CVastDataType,
        out_width: *mut i64,
        error_out: *mut *mut std::os::raw::c_char,
    ) -> bool;

    pub fn xls_vast_data_type_flat_bit_count_as_int64(
        type_: *mut CVastDataType,
        out_flat_bit_count: *mut i64,
        error_out: *mut *mut std::os::raw::c_char,
    ) -> bool;

    // Returns width expression; may return nullptr if none.
    pub fn xls_vast_data_type_width(type_: *mut CVastDataType) -> *mut CVastExpression;

    pub fn xls_vast_data_type_is_signed(type_: *mut CVastDataType) -> bool;

    pub fn xls_vast_verilog_file_make_continuous_assignment(
        f: *mut CVastFile,
        lhs: *mut CVastExpression,
        rhs: *mut CVastExpression,
    ) -> *mut CVastContinuousAssignment;

    pub fn xls_vast_verilog_file_make_concat(
        f: *mut CVastFile,
        expressions: *mut *mut CVastExpression,
        expression_count: libc::size_t,
    ) -> *mut CVastExpression;

    pub fn xls_vast_verilog_file_make_replicated_concat(
        f: *mut CVastFile,
        replication: *mut CVastExpression,
        elements: *mut *mut CVastExpression,
        element_count: libc::size_t,
    ) -> *mut CVastConcat;

    pub fn xls_vast_verilog_file_make_replicated_concat_i64(
        f: *mut CVastFile,
        replication_count: i64,
        elements: *mut *mut CVastExpression,
        element_count: libc::size_t,
    ) -> *mut CVastConcat;

    pub fn xls_vast_verilog_file_make_slice_i64(
        f: *mut CVastFile,
        subject: *mut CVastIndexableExpression,
        hi: i64,
        lo: i64,
    ) -> *mut CVastSlice;
    pub fn xls_vast_verilog_file_make_slice(
        f: *mut CVastFile,
        subject: *mut CVastIndexableExpression,
        hi: *mut CVastExpression,
        lo: *mut CVastExpression,
    ) -> *mut CVastSlice;

    pub fn xls_vast_verilog_file_make_index(
        f: *mut CVastFile,
        subject: *mut CVastIndexableExpression,
        index: *mut CVastExpression,
    ) -> *mut CVastIndex;
    pub fn xls_vast_verilog_file_make_index_i64(
        f: *mut CVastFile,
        subject: *mut CVastIndexableExpression,
        index: i64,
    ) -> *mut CVastIndex;

    pub fn xls_vast_verilog_file_make_unary(
        f: *mut CVastFile,
        arg: *mut CVastExpression,
        op: VastOperatorKind,
    ) -> *mut CVastExpression;

    pub fn xls_vast_verilog_file_make_binary(
        f: *mut CVastFile,
        lhs: *mut CVastExpression,
        rhs: *mut CVastExpression,
        op: VastOperatorKind,
    ) -> *mut CVastExpression;

    pub fn xls_vast_verilog_file_make_ternary(
        f: *mut CVastFile,
        cond: *mut CVastExpression,
        then_expr: *mut CVastExpression,
        else_expr: *mut CVastExpression,
    ) -> *mut CVastExpression;

    pub fn xls_vast_verilog_file_make_width_cast(
        f: *mut CVastFile,
        width: *mut CVastExpression,
        value: *mut CVastExpression,
    ) -> *mut CVastExpression;

    // Cast a value to a specific type.
    pub fn xls_vast_verilog_file_make_type_cast(
        f: *mut CVastFile,
        type_: *mut CVastDataType,
        value: *mut CVastExpression,
    ) -> *mut CVastExpression;

    pub fn xls_vast_verilog_file_make_instantiation(
        f: *mut CVastFile,
        module_name: *const std::os::raw::c_char,
        instance_name: *const std::os::raw::c_char,
        parameter_port_names: *const *const std::os::raw::c_char,
        parameter_expressions: *const *const CVastExpression,
        parameter_count: libc::size_t,
        connection_port_names: *const *const std::os::raw::c_char,
        connection_expressions: *const *const CVastExpression,
        connection_count: libc::size_t,
    ) -> *mut CVastInstantiation;
    pub fn xls_vast_verilog_file_make_comment(
        f: *mut CVastFile,
        text: *const std::os::raw::c_char,
    ) -> *mut CVastComment;
    pub fn xls_vast_verilog_file_make_blank_line(f: *mut CVastFile) -> *mut CVastBlankLine;
    pub fn xls_vast_verilog_file_make_inline_verilog_statement(
        f: *mut CVastFile,
        text: *const std::os::raw::c_char,
    ) -> *mut CVastInlineVerilogStatement;
    pub fn xls_vast_verilog_file_make_literal(
        f: *mut CVastFile,
        bits: *const CIrBits,
        format_preference: XlsFormatPreference,
        emit_bit_count: bool,
        error_out: *mut *mut std::os::raw::c_char,
        literal_out: *mut *mut CVastLiteral,
    ) -> bool;
    pub fn xls_vast_verilog_file_make_plain_literal(
        f: *mut CVastFile,
        value: i32,
    ) -> *mut CVastLiteral;

    // - Module additions
    pub fn xls_vast_verilog_module_add_parameter_port(
        m: *mut CVastModule,
        name: *const std::os::raw::c_char,
        rhs: *mut CVastExpression,
    ) -> *mut CVastLogicRef;
    pub fn xls_vast_verilog_module_add_typed_parameter_port(
        m: *mut CVastModule,
        name: *const std::os::raw::c_char,
        type_: *mut CVastDataType,
        rhs: *mut CVastExpression,
    ) -> *mut CVastLogicRef;
    pub fn xls_vast_verilog_module_add_input(
        m: *mut CVastModule,
        name: *const std::os::raw::c_char,
        type_: *mut CVastDataType,
    ) -> *mut CVastLogicRef;
    pub fn xls_vast_verilog_module_add_output(
        m: *mut CVastModule,
        name: *const std::os::raw::c_char,
        type_: *mut CVastDataType,
    ) -> *mut CVastLogicRef;
    pub fn xls_vast_verilog_module_add_inout(
        m: *mut CVastModule,
        name: *const std::os::raw::c_char,
        type_: *mut CVastDataType,
    ) -> *mut CVastLogicRef;
    pub fn xls_vast_verilog_module_add_logic_input(
        m: *mut CVastModule,
        name: *const std::os::raw::c_char,
        type_: *mut CVastDataType,
    ) -> *mut CVastLogicRef;
    pub fn xls_vast_verilog_module_add_logic_output(
        m: *mut CVastModule,
        name: *const std::os::raw::c_char,
        type_: *mut CVastDataType,
    ) -> *mut CVastLogicRef;
    pub fn xls_vast_verilog_module_add_wire(
        m: *mut CVastModule,
        name: *const std::os::raw::c_char,
        type_: *mut CVastDataType,
    ) -> *mut CVastLogicRef;
    pub fn xls_vast_verilog_module_add_generate_loop(
        m: *mut CVastModule,
        genvar_name: *const std::os::raw::c_char,
        init: *mut CVastExpression,
        limit: *mut CVastExpression,
        label: *const std::os::raw::c_char,
    ) -> *mut CVastGenerateLoop;
    pub fn xls_vast_verilog_module_add_member_instantiation(
        m: *mut CVastModule,
        inst: *mut CVastInstantiation,
    );
    pub fn xls_vast_verilog_module_add_member_continuous_assignment(
        m: *mut CVastModule,
        ca: *mut CVastContinuousAssignment,
    );
    pub fn xls_vast_verilog_module_add_member_comment(
        m: *mut CVastModule,
        comment: *mut CVastComment,
    );
    pub fn xls_vast_verilog_module_add_member_blank_line(
        m: *mut CVastModule,
        blank: *mut CVastBlankLine,
    );
    pub fn xls_vast_verilog_module_add_member_inline_statement(
        m: *mut CVastModule,
        stmt: *mut CVastInlineVerilogStatement,
    );

    pub fn xls_vast_verilog_module_add_parameter(
        m: *mut CVastModule,
        name: *const std::os::raw::c_char,
        rhs: *mut CVastExpression,
    ) -> *mut CVastParameterRef;

    pub fn xls_vast_verilog_module_add_localparam(
        m: *mut CVastModule,
        name: *const std::os::raw::c_char,
        rhs: *mut CVastExpression,
    ) -> *mut CVastLocalparamRef;

    pub fn xls_vast_verilog_file_make_def(
        f: *mut CVastFile,
        name: *const std::os::raw::c_char,
        kind: VastDataKind,
        type_: *mut CVastDataType,
    ) -> *mut CVastDef;

    pub fn xls_vast_verilog_module_add_parameter_with_def(
        m: *mut CVastModule,
        def: *mut CVastDef,
        rhs: *mut CVastExpression,
    ) -> *mut CVastParameterRef;

    pub fn xls_vast_verilog_module_add_localparam_with_def(
        m: *mut CVastModule,
        def: *mut CVastDef,
        rhs: *mut CVastExpression,
    ) -> *mut CVastLocalparamRef;

    pub fn xls_vast_verilog_module_get_name(m: *mut CVastModule) -> *mut std::os::raw::c_char;

    // - Expression conversions
    pub fn xls_vast_logic_ref_as_indexable_expression(
        v: *mut CVastLogicRef,
    ) -> *mut CVastIndexableExpression;
    pub fn xls_vast_index_as_indexable_expression(
        v: *mut CVastIndex,
    ) -> *mut CVastIndexableExpression;

    pub fn xls_vast_literal_as_expression(v: *mut CVastLiteral) -> *mut CVastExpression;
    pub fn xls_vast_concat_as_expression(v: *mut CVastConcat) -> *mut CVastExpression;
    pub fn xls_vast_logic_ref_as_expression(v: *mut CVastLogicRef) -> *mut CVastExpression;
    pub fn xls_vast_slice_as_expression(v: *mut CVastSlice) -> *mut CVastExpression;
    pub fn xls_vast_index_as_expression(v: *mut CVastIndex) -> *mut CVastExpression;
    pub fn xls_vast_parameter_ref_as_expression(v: *mut CVastParameterRef) -> *mut CVastExpression;
    pub fn xls_vast_localparam_ref_as_expression(
        v: *mut CVastLocalparamRef,
    ) -> *mut CVastExpression;
    pub fn xls_vast_indexable_expression_as_expression(
        v: *mut CVastIndexableExpression,
    ) -> *mut CVastExpression;
    pub fn xls_vast_verilog_file_make_unsized_one_literal(
        f: *mut CVastFile,
    ) -> *mut CVastExpression;
    pub fn xls_vast_verilog_file_make_unsized_zero_literal(
        f: *mut CVastFile,
    ) -> *mut CVastExpression;
    pub fn xls_vast_verilog_file_make_unsized_x_literal(f: *mut CVastFile) -> *mut CVastExpression;

    pub fn xls_vast_logic_ref_get_name(v: *mut CVastLogicRef) -> *mut std::os::raw::c_char;

    pub fn xls_vast_verilog_file_add_include(f: *mut CVastFile, path: *const std::os::raw::c_char);
    pub fn xls_vast_verilog_file_emit(f: *const CVastFile) -> *mut std::os::raw::c_char;

    // -- DSLX

    pub fn xls_dslx_import_data_create(
        dslx_stdlib_path: *const std::os::raw::c_char,
        additional_search_paths: *const *const std::os::raw::c_char,
        additional_search_paths_count: libc::size_t,
    ) -> *mut CDslxImportData;
    pub fn xls_dslx_import_data_free(data: *mut CDslxImportData);

    pub fn xls_dslx_parse_and_typecheck(
        text: *const std::os::raw::c_char,
        path: *const std::os::raw::c_char,
        module_name: *const std::os::raw::c_char,
        import_data: *const CDslxImportData,
        error_out: *mut *mut std::os::raw::c_char,
        typechecked_module_out: *mut *mut CDslxTypecheckedModule,
    ) -> bool;

<<<<<<< HEAD
    pub fn xls_dslx_typechecked_module_clone_ignore_functions(
=======
    pub fn xls_dslx_typechecked_module_clone_removing_functions(
>>>>>>> a231f332
        tm: *mut CDslxTypecheckedModule,
        functions: *mut *mut CDslxFunction,
        function_count: libc::size_t,
        install_subject: *const std::os::raw::c_char,
        import_data: *mut CDslxImportData,
        error_out: *mut *mut std::os::raw::c_char,
        result_out: *mut *mut CDslxTypecheckedModule,
    ) -> bool;

    pub fn xls_dslx_replace_invocations_in_module(
        tm: *mut CDslxTypecheckedModule,
        callers: *const *mut CDslxFunction,
        callers_count: libc::size_t,
        rules: *const CDslxInvocationRewriteRule,
        rules_count: libc::size_t,
        import_data: *mut CDslxImportData,
        install_subject: *const std::os::raw::c_char,
        error_out: *mut *mut std::os::raw::c_char,
        result_out: *mut *mut CDslxTypecheckedModule,
    ) -> bool;

    pub fn xls_dslx_typechecked_module_insert_function_specializations(
        typechecked_module: *mut CDslxTypecheckedModule,
        requests: *const XlsDslxFunctionSpecializationRequest,
        request_count: libc::size_t,
        import_data: *mut CDslxImportData,
        install_subject: *const std::os::raw::c_char,
        error_out: *mut *mut std::os::raw::c_char,
        result_out: *mut *mut CDslxTypecheckedModule,
    ) -> bool;

    // bool xls_schedule_and_codegen_package(
    // struct xls_package* p, const char* scheduling_options_flags_proto,
    // const char* codegen_flags_proto, bool with_delay_model, char** error_out,
    // struct xls_schedule_and_codegen_result** result_out);
    pub fn xls_schedule_and_codegen_package(
        p: *mut CIrPackage,
        scheduling_options_flags_proto: *const std::os::raw::c_char,
        codegen_flags_proto: *const std::os::raw::c_char,
        with_delay_model: bool,
        error_out: *mut *mut std::os::raw::c_char,
        result_out: *mut *mut CScheduleAndCodegenResult,
    ) -> bool;

    pub fn xls_schedule_and_codegen_result_get_verilog_text(
        result: *mut CScheduleAndCodegenResult,
    ) -> *mut std::os::raw::c_char;

    pub fn xls_schedule_and_codegen_result_free(result: *mut CScheduleAndCodegenResult);

    pub fn xls_dslx_typechecked_module_free(module: *mut CDslxTypecheckedModule);

    pub fn xls_dslx_typechecked_module_get_module(
        module: *mut CDslxTypecheckedModule,
    ) -> *mut CDslxModule;

    pub fn xls_dslx_typechecked_module_get_type_info(
        module: *mut CDslxTypecheckedModule,
    ) -> *mut CDslxTypeInfo;

    pub fn xls_dslx_module_to_string(module: *mut CDslxModule) -> *mut std::os::raw::c_char;

    pub fn xls_dslx_module_get_name(module: *const CDslxModule) -> *mut std::os::raw::c_char;

    pub fn xls_dslx_module_get_type_definition_count(module: *const CDslxModule) -> i64;

    pub fn xls_dslx_module_get_member_count(module: *const CDslxModule) -> i64;

    pub fn xls_dslx_module_get_member(module: *const CDslxModule, i: i64)
        -> *mut CDslxModuleMember;
    pub fn xls_dslx_module_to_string(module: *mut CDslxModule) -> *mut std::os::raw::c_char;

    pub fn xls_dslx_module_get_type_definition_kind(
        module: *const CDslxModule,
        i: i64,
    ) -> DslxTypeDefinitionKind;

    pub fn xls_dslx_module_get_type_definition_as_struct_def(
        module: *const CDslxModule,
        i: i64,
    ) -> *mut CDslxStructDef;
    pub fn xls_dslx_module_get_type_definition_as_enum_def(
        module: *const CDslxModule,
        i: i64,
    ) -> *mut CDslxEnumDef;
    pub fn xls_dslx_module_get_type_definition_as_type_alias(
        module: *const CDslxModule,
        i: i64,
    ) -> *mut CDslxTypeAlias;

    // -- xls_dslx_module_member
    pub fn xls_dslx_module_member_get_kind(
        member: *const CDslxModuleMember,
    ) -> DslxModuleMemberKind;
    pub fn xls_dslx_module_member_get_constant_def(
        member: *const CDslxModuleMember,
    ) -> *mut CDslxConstantDef;
    pub fn xls_dslx_module_member_get_type_alias(
        member: *const CDslxModuleMember,
    ) -> *mut CDslxTypeAlias;
    pub fn xls_dslx_module_member_get_struct_def(
        member: *const CDslxModuleMember,
    ) -> *mut CDslxStructDef;
    pub fn xls_dslx_module_member_get_enum_def(
        member: *const CDslxModuleMember,
    ) -> *mut CDslxEnumDef;

    pub fn xls_dslx_colon_ref_get_attr(
        colon_ref: *const CDslxColonRef,
    ) -> *mut std::os::raw::c_char;

    pub fn xls_dslx_type_info_get_type_struct_def(
        type_info: *mut CDslxTypeInfo,
        node: *mut CDslxStructDef,
    ) -> *mut CDslxType;
    pub fn xls_dslx_type_info_get_type_enum_def(
        type_info: *mut CDslxTypeInfo,
        node: *mut CDslxEnumDef,
    ) -> *mut CDslxType;
    pub fn xls_dslx_type_info_get_type_struct_member(
        type_info: *mut CDslxTypeInfo,
        member: *mut CDslxStructMember,
    ) -> *mut CDslxType;
    pub fn xls_dslx_type_info_get_type_type_alias(
        type_info: *mut CDslxTypeInfo,
        node: *mut CDslxTypeAlias,
    ) -> *mut CDslxType;
    pub fn xls_dslx_type_info_get_type_constant_def(
        type_info: *mut CDslxTypeInfo,
        node: *mut CDslxConstantDef,
    ) -> *mut CDslxType;

    /// Gets the concrete type for a TypeAnnotation AST node.
    pub fn xls_dslx_type_info_get_type_type_annotation(
        type_info: *mut CDslxTypeInfo,
        type_annotation: *mut CDslxTypeAnnotation,
    ) -> *mut CDslxType;

    pub fn xls_dslx_type_info_get_imported_type_info(
        type_info: *mut CDslxTypeInfo,
        module: *mut CDslxModule,
    ) -> *mut CDslxTypeInfo;

    pub fn xls_dslx_type_info_get_unique_invocation_callee_data(
        type_info: *mut CDslxTypeInfo,
        function: *mut CDslxFunction,
    ) -> *mut CDslxInvocationCalleeDataArray;
    pub fn xls_dslx_type_info_get_all_invocation_callee_data(
        type_info: *mut CDslxTypeInfo,
        function: *mut CDslxFunction,
    ) -> *mut CDslxInvocationCalleeDataArray;
    pub fn xls_dslx_type_info_get_root_invocation_data(
        type_info: *mut CDslxTypeInfo,
        invocation: *mut CDslxInvocation,
    ) -> *mut CDslxInvocationData;

    // -- call_graph
    pub fn xls_dslx_type_info_build_function_call_graph(
        type_info: *mut CDslxTypeInfo,
        error_out: *mut *mut std::os::raw::c_char,
        result_out: *mut *mut CDslxCallGraph,
    ) -> bool;

    pub fn xls_dslx_call_graph_free(call_graph: *mut CDslxCallGraph);

    pub fn xls_dslx_call_graph_get_function_count(call_graph: *mut CDslxCallGraph) -> i64;

    pub fn xls_dslx_call_graph_get_function(
        call_graph: *mut CDslxCallGraph,
        index: i64,
    ) -> *mut CDslxFunction;

    pub fn xls_dslx_call_graph_get_callee_count(
        call_graph: *mut CDslxCallGraph,
        caller: *mut CDslxFunction,
    ) -> i64;

    pub fn xls_dslx_call_graph_get_callee_function(
        call_graph: *mut CDslxCallGraph,
        caller: *mut CDslxFunction,
        callee_index: i64,
    ) -> *mut CDslxFunction;

    pub fn xls_dslx_invocation_callee_data_array_free(array: *mut CDslxInvocationCalleeDataArray);
    pub fn xls_dslx_invocation_callee_data_array_get_count(
        array: *mut CDslxInvocationCalleeDataArray,
    ) -> i64;
    pub fn xls_dslx_invocation_callee_data_array_get(
        array: *mut CDslxInvocationCalleeDataArray,
        index: i64,
    ) -> *mut CDslxInvocationCalleeData;

    pub fn xls_dslx_invocation_callee_data_clone(
        data: *mut CDslxInvocationCalleeData,
    ) -> *mut CDslxInvocationCalleeData;
    pub fn xls_dslx_invocation_callee_data_free(data: *mut CDslxInvocationCalleeData);
    pub fn xls_dslx_invocation_callee_data_get_callee_bindings(
        data: *mut CDslxInvocationCalleeData,
    ) -> *const CDslxParametricEnv;
    pub fn xls_dslx_invocation_callee_data_get_caller_bindings(
        data: *mut CDslxInvocationCalleeData,
    ) -> *const CDslxParametricEnv;
    pub fn xls_dslx_invocation_callee_data_get_derived_type_info(
        data: *mut CDslxInvocationCalleeData,
    ) -> *mut CDslxTypeInfo;
    pub fn xls_dslx_invocation_callee_data_get_invocation(
        data: *mut CDslxInvocationCalleeData,
    ) -> *mut CDslxInvocation;

    pub fn xls_dslx_invocation_data_get_invocation(
        data: *mut CDslxInvocationData,
    ) -> *mut CDslxInvocation;
    pub fn xls_dslx_invocation_data_get_callee(
        data: *mut CDslxInvocationData,
    ) -> *mut CDslxFunction;
    pub fn xls_dslx_invocation_data_get_caller(
        data: *mut CDslxInvocationData,
    ) -> *mut CDslxFunction;

    // -- ConstantDef

    pub fn xls_dslx_constant_def_get_name(
        constant_def: *const CDslxConstantDef,
    ) -> *mut std::os::raw::c_char;

    pub fn xls_dslx_constant_def_get_value(constant_def: *const CDslxConstantDef)
        -> *mut CDslxExpr;

    // -- TypeAlias

    pub fn xls_dslx_type_alias_get_identifier(
        type_alias: *const CDslxTypeAlias,
    ) -> *mut std::os::raw::c_char;

    pub fn xls_dslx_type_alias_get_type_annotation(
        type_alias: *const CDslxTypeAlias,
    ) -> *mut CDslxTypeAnnotation;

    // -- TypeAnnotation

    pub fn xls_dslx_type_annotation_get_type_ref_type_annotation(
        type_annotation: *const CDslxTypeAnnotation,
    ) -> *mut CDslxTypeRefTypeAnnotation;

    // -- TypeRef

    pub fn xls_dslx_type_ref_get_type_definition(
        type_ref: *const CDslxTypeRef,
    ) -> *mut CDslxTypeDefinition;

    // -- Import

    pub fn xls_dslx_import_get_subject_count(import: *const CDslxImport) -> i64;
    pub fn xls_dslx_import_get_subject(
        import: *const CDslxImport,
        i: i64,
    ) -> *mut std::os::raw::c_char;

    // -- ColonRef

    pub fn xls_dslx_colon_ref_resolve_import_subject(
        colon_ref: *const CDslxColonRef,
    ) -> *mut CDslxImport;

    // -- TypeDefinition

    pub fn xls_dslx_type_definition_get_colon_ref(
        type_definition: *const CDslxTypeDefinition,
    ) -> *mut CDslxColonRef;
    pub fn xls_dslx_type_definition_get_type_alias(
        type_definition: *const CDslxTypeDefinition,
    ) -> *mut CDslxTypeAlias;

    // -- TypeRefTypeAnnotation

    pub fn xls_dslx_type_ref_type_annotation_get_type_ref(
        type_ref_type_annotation: *const CDslxTypeRefTypeAnnotation,
    ) -> *mut CDslxTypeRef;

    // -- StructDef

    pub fn xls_dslx_struct_def_get_identifier(
        struct_def: *const CDslxStructDef,
    ) -> *mut std::os::raw::c_char;

    pub fn xls_dslx_struct_def_is_parametric(struct_def: *const CDslxStructDef) -> bool;

    pub fn xls_dslx_struct_def_get_member_count(struct_def: *const CDslxStructDef) -> i64;

    pub fn xls_dslx_struct_def_get_member(
        struct_def: *const CDslxStructDef,
        i: i64,
    ) -> *mut CDslxStructMember;

    pub fn xls_dslx_struct_member_get_name(
        member: *const CDslxStructMember,
    ) -> *mut std::os::raw::c_char;

    pub fn xls_dslx_struct_member_get_type(
        member: *const CDslxStructMember,
    ) -> *mut CDslxTypeAnnotation;

    // -- EnumDef

    pub fn xls_dslx_enum_def_get_identifier(
        enum_def: *const CDslxEnumDef,
    ) -> *mut std::os::raw::c_char;

    pub fn xls_dslx_enum_def_get_member_count(enum_def: *const CDslxEnumDef) -> i64;

    pub fn xls_dslx_enum_def_get_member(
        enum_def: *const CDslxEnumDef,
        i: i64,
    ) -> *mut CDslxEnumMember;

    pub fn xls_dslx_enum_def_get_underlying(
        enum_def: *const CDslxEnumDef,
    ) -> *mut CDslxTypeAnnotation;

    pub fn xls_dslx_enum_member_get_name(
        member: *const CDslxEnumMember,
    ) -> *mut std::os::raw::c_char;

    pub fn xls_dslx_enum_member_get_value(member: *const CDslxEnumMember) -> *mut CDslxExpr;

    pub fn xls_dslx_expr_get_owner_module(expr: *mut CDslxExpr) -> *mut CDslxModule;

    // --

    pub fn xls_dslx_interp_value_free(value: *mut CDslxInterpValue);

    pub fn xls_dslx_interp_value_to_string(
        value: *mut CDslxInterpValue,
    ) -> *mut std::os::raw::c_char;

    pub fn xls_dslx_interp_value_clone(value: *const CDslxInterpValue) -> *mut CDslxInterpValue;

    // Parametric env construction and InterpValue helpers
    pub fn xls_dslx_parametric_env_create(
        items: *const XlsDslxParametricEnvItem,
        items_count: libc::size_t,
        error_out: *mut *mut std::os::raw::c_char,
        env_out: *mut *mut CDslxParametricEnv,
    ) -> bool;
    pub fn xls_dslx_parametric_env_clone(env: *const CDslxParametricEnv)
        -> *mut CDslxParametricEnv;
    pub fn xls_dslx_parametric_env_equals(
        lhs: *const CDslxParametricEnv,
        rhs: *const CDslxParametricEnv,
    ) -> bool;
    pub fn xls_dslx_parametric_env_less_than(
        lhs: *const CDslxParametricEnv,
        rhs: *const CDslxParametricEnv,
    ) -> bool;
    pub fn xls_dslx_parametric_env_hash(env: *const CDslxParametricEnv) -> u64;
    pub fn xls_dslx_parametric_env_to_string(
        env: *const CDslxParametricEnv,
    ) -> *mut std::os::raw::c_char;
    pub fn xls_dslx_parametric_env_free(env: *mut CDslxParametricEnv);
    pub fn xls_dslx_parametric_env_get_binding_count(env: *const CDslxParametricEnv) -> i64;
    pub fn xls_dslx_parametric_env_get_binding_identifier(
        env: *const CDslxParametricEnv,
        index: i64,
    ) -> *const std::os::raw::c_char;
    pub fn xls_dslx_parametric_env_get_binding_value(
        env: *const CDslxParametricEnv,
        index: i64,
    ) -> *mut CDslxInterpValue;

    pub fn xls_dslx_parametric_env_clone(env: *const CDslxParametricEnv)
        -> *mut CDslxParametricEnv;
    pub fn xls_dslx_parametric_env_equals(
        lhs: *const CDslxParametricEnv,
        rhs: *const CDslxParametricEnv,
    ) -> bool;
    pub fn xls_dslx_parametric_env_less_than(
        lhs: *const CDslxParametricEnv,
        rhs: *const CDslxParametricEnv,
    ) -> bool;
    pub fn xls_dslx_parametric_env_hash(env: *const CDslxParametricEnv) -> u64;
    pub fn xls_dslx_parametric_env_to_string(
        env: *const CDslxParametricEnv,
    ) -> *mut std::os::raw::c_char;
    pub fn xls_dslx_parametric_env_get_binding_count(env: *const CDslxParametricEnv) -> i64;
    pub fn xls_dslx_parametric_env_get_binding_identifier(
        env: *const CDslxParametricEnv,
        index: i64,
    ) -> *const std::os::raw::c_char;
    pub fn xls_dslx_parametric_env_get_binding_value(
        env: *const CDslxParametricEnv,
        index: i64,
    ) -> *mut CDslxInterpValue;

    pub fn xls_dslx_interp_value_make_ubits(bit_count: i64, value: u64) -> *mut CDslxInterpValue;
    pub fn xls_dslx_interp_value_make_sbits(bit_count: i64, value: i64) -> *mut CDslxInterpValue;
    pub fn xls_dslx_interp_value_make_enum(
        def: *mut CDslxEnumDef,
        is_signed: bool,
        bits: *const CIrBits,
        error_out: *mut *mut std::os::raw::c_char,
        result_out: *mut *mut CDslxInterpValue,
    ) -> bool;
    pub fn xls_dslx_interp_value_make_tuple(
        element_count: libc::size_t,
        elements: *mut *mut CDslxInterpValue,
        error_out: *mut *mut std::os::raw::c_char,
        result_out: *mut *mut CDslxInterpValue,
    ) -> bool;
    pub fn xls_dslx_interp_value_make_array(
        element_count: libc::size_t,
        elements: *mut *mut CDslxInterpValue,
        error_out: *mut *mut std::os::raw::c_char,
        result_out: *mut *mut CDslxInterpValue,
    ) -> bool;
    pub fn xls_dslx_interp_value_clone(value: *const CDslxInterpValue) -> *mut CDslxInterpValue;

    pub fn xls_dslx_interp_value_from_string(
        text: *const std::os::raw::c_char,
        dslx_stdlib_path: *const std::os::raw::c_char,
        error_out: *mut *mut std::os::raw::c_char,
        result_out: *mut *mut CDslxInterpValue,
    ) -> bool;

    pub fn xls_dslx_interp_value_convert_to_ir(
        value: *const CDslxInterpValue,
        error_out: *mut *mut std::os::raw::c_char,
        result_out: *mut *mut CIrValue,
    ) -> bool;

    pub fn xls_dslx_type_to_string(
        type_: *const CDslxType,
        error_out: *mut *mut std::os::raw::c_char,
        result_out: *mut *mut std::os::raw::c_char,
    ) -> bool;

    // Stringification for DSLX AST nodes
    pub fn xls_dslx_function_to_string(function: *const CDslxFunction)
        -> *mut std::os::raw::c_char;
    pub fn xls_dslx_struct_def_to_string(
        struct_def: *const CDslxStructDef,
    ) -> *mut std::os::raw::c_char;
    pub fn xls_dslx_enum_def_to_string(enum_def: *const CDslxEnumDef) -> *mut std::os::raw::c_char;
    pub fn xls_dslx_type_alias_to_string(
        type_alias: *const CDslxTypeAlias,
    ) -> *mut std::os::raw::c_char;
    pub fn xls_dslx_constant_def_to_string(
        constant_def: *const CDslxConstantDef,
    ) -> *mut std::os::raw::c_char;
    pub fn xls_dslx_quickcheck_to_string(qc: *const CDslxQuickcheck) -> *mut std::os::raw::c_char;

    pub fn xls_dslx_type_info_get_const_expr(
        type_info: *mut CDslxTypeInfo,
        expr: *mut CDslxExpr,
        error_out: *mut *mut std::os::raw::c_char,
        result_out: *mut *mut CDslxInterpValue,
    ) -> bool;

    pub fn xls_dslx_type_info_get_unique_invocation_callee_data(
        type_info: *mut CDslxTypeInfo,
        function: *mut CDslxFunction,
    ) -> *mut CDslxInvocationCalleeDataArray;
    pub fn xls_dslx_type_info_get_all_invocation_callee_data(
        type_info: *mut CDslxTypeInfo,
        function: *mut CDslxFunction,
    ) -> *mut CDslxInvocationCalleeDataArray;
    pub fn xls_dslx_type_info_get_root_invocation_data(
        type_info: *mut CDslxTypeInfo,
        invocation: *mut CDslxInvocation,
    ) -> *mut CDslxInvocationData;
    pub fn xls_dslx_type_info_build_function_call_graph(
        type_info: *mut CDslxTypeInfo,
        error_out: *mut *mut std::os::raw::c_char,
        result_out: *mut *mut CDslxCallGraph,
    ) -> bool;
    pub fn xls_dslx_call_graph_free(call_graph: *mut CDslxCallGraph);
    pub fn xls_dslx_call_graph_get_function_count(call_graph: *mut CDslxCallGraph) -> i64;
    pub fn xls_dslx_call_graph_get_function(
        call_graph: *mut CDslxCallGraph,
        index: i64,
    ) -> *mut CDslxFunction;
    pub fn xls_dslx_call_graph_get_callee_count(
        call_graph: *mut CDslxCallGraph,
        caller: *mut CDslxFunction,
    ) -> i64;
    pub fn xls_dslx_call_graph_get_callee_function(
        call_graph: *mut CDslxCallGraph,
        caller: *mut CDslxFunction,
        callee_index: i64,
    ) -> *mut CDslxFunction;
    pub fn xls_dslx_invocation_callee_data_array_free(array: *mut CDslxInvocationCalleeDataArray);
    pub fn xls_dslx_invocation_callee_data_array_get_count(
        array: *mut CDslxInvocationCalleeDataArray,
    ) -> i64;
    pub fn xls_dslx_invocation_callee_data_array_get(
        array: *mut CDslxInvocationCalleeDataArray,
        index: i64,
    ) -> *mut CDslxInvocationCalleeData;
    pub fn xls_dslx_invocation_callee_data_clone(
        data: *mut CDslxInvocationCalleeData,
    ) -> *mut CDslxInvocationCalleeData;
    pub fn xls_dslx_invocation_callee_data_free(data: *mut CDslxInvocationCalleeData);
    pub fn xls_dslx_invocation_callee_data_get_callee_bindings(
        data: *mut CDslxInvocationCalleeData,
    ) -> *const CDslxParametricEnv;
    pub fn xls_dslx_invocation_callee_data_get_caller_bindings(
        data: *mut CDslxInvocationCalleeData,
    ) -> *const CDslxParametricEnv;
    pub fn xls_dslx_invocation_callee_data_get_derived_type_info(
        data: *mut CDslxInvocationCalleeData,
    ) -> *mut CDslxTypeInfo;
    pub fn xls_dslx_invocation_callee_data_get_invocation(
        data: *mut CDslxInvocationCalleeData,
    ) -> *mut CDslxInvocation;
    pub fn xls_dslx_invocation_data_get_invocation(
        data: *mut CDslxInvocationData,
    ) -> *mut CDslxInvocation;
    pub fn xls_dslx_invocation_data_get_callee(
        data: *mut CDslxInvocationData,
    ) -> *mut CDslxFunction;
    pub fn xls_dslx_invocation_data_get_caller(
        data: *mut CDslxInvocationData,
    ) -> *mut CDslxFunction;

    pub fn xls_dslx_type_get_total_bit_count(
        type_: *const CDslxType,
        error_out: *mut *mut std::os::raw::c_char,
        result_out: *mut i64,
    ) -> bool;

    pub fn xls_dslx_type_is_signed_bits(
        type_: *const CDslxType,
        error_out: *mut *mut std::os::raw::c_char,
        result_out: *mut bool,
    ) -> bool;

    pub fn xls_dslx_type_is_bits_like(
        type_: *const CDslxType,
        is_signed: *mut *mut CDslxTypeDim,
        size: *mut *mut CDslxTypeDim,
    ) -> bool;

    pub fn xls_dslx_type_is_enum(type_: *const CDslxType) -> bool;
    pub fn xls_dslx_type_is_struct(type_: *const CDslxType) -> bool;
    pub fn xls_dslx_type_is_array(type_: *const CDslxType) -> bool;

    pub fn xls_dslx_type_dim_is_parametric(dim: *const CDslxTypeDim) -> bool;
    pub fn xls_dslx_type_dim_get_as_bool(
        dim: *const CDslxTypeDim,
        error_out: *mut *mut std::os::raw::c_char,
        result_out: *mut bool,
    ) -> bool;
    pub fn xls_dslx_type_dim_get_as_int64(
        dim: *const CDslxTypeDim,
        error_out: *mut *mut std::os::raw::c_char,
        result_out: *mut i64,
    ) -> bool;
    pub fn xls_dslx_type_dim_free(dim: *mut CDslxTypeDim);

    pub fn xls_dslx_type_get_enum_def(ty: *const CDslxType) -> *mut CDslxEnumDef;

    pub fn xls_dslx_type_get_struct_def(ty: *const CDslxType) -> *mut CDslxStructDef;

    pub fn xls_dslx_type_array_get_element_type(ty: *const CDslxType) -> *mut CDslxType;
    pub fn xls_dslx_type_array_get_size(ty: *const CDslxType) -> *mut CDslxTypeDim;

    // -- IR builder APIs

    pub fn xls_package_create(name: *const std::os::raw::c_char) -> *mut CIrPackage;
    pub fn xls_package_get_bits_type(package: *mut CIrPackage, bit_count: i64) -> *mut CIrType;

    pub fn xls_package_get_tuple_type(
        package: *mut CIrPackage,
        members: *mut *mut CIrType,
        member_count: i64,
    ) -> *mut CIrType;

    pub fn xls_package_get_array_type(
        package: *mut CIrPackage,
        element_type: *mut CIrType,
        size: i64,
    ) -> *mut CIrType;

    pub fn xls_package_get_token_type(package: *mut CIrPackage) -> *mut CIrType;

    pub fn xls_function_builder_create(
        name: *const std::os::raw::c_char,
        package: *mut CIrPackage,
        should_verify: bool,
    ) -> *mut CIrFunctionBuilder;
    pub fn xls_function_builder_as_builder_base(
        builder: *mut CIrFunctionBuilder,
    ) -> *mut CIrBuilderBase;
    pub fn xls_function_builder_free(builder: *mut CIrFunctionBuilder);
    pub fn xls_bvalue_free(bvalue: *mut CIrBValue);
    pub fn xls_function_builder_add_parameter(
        builder: *mut CIrFunctionBuilder,
        name: *const std::os::raw::c_char,
        type_: *mut CIrType,
    ) -> *mut CIrBValue;
    pub fn xls_function_builder_build(
        builder: *mut CIrFunctionBuilder,
        error_out: *mut *mut std::os::raw::c_char,
        function_out: *mut *mut CIrFunction,
    ) -> bool;
    pub fn xls_function_builder_build_with_return_value(
        builder: *mut CIrFunctionBuilder,
        return_value: *mut CIrBValue,
        error_out: *mut *mut std::os::raw::c_char,
        function_out: *mut *mut CIrFunction,
    ) -> bool;
    pub fn xls_builder_base_add_and(
        builder: *mut CIrBuilderBase,
        lhs: *mut CIrBValue,
        rhs: *mut CIrBValue,
        name: *const std::os::raw::c_char,
    ) -> *mut CIrBValue;
    pub fn xls_builder_base_add_nand(
        builder: *mut CIrBuilderBase,
        lhs: *mut CIrBValue,
        rhs: *mut CIrBValue,
        name: *const std::os::raw::c_char,
    ) -> *mut CIrBValue;
    pub fn xls_builder_base_add_or(
        builder: *mut CIrBuilderBase,
        lhs: *mut CIrBValue,
        rhs: *mut CIrBValue,
        name: *const std::os::raw::c_char,
    ) -> *mut CIrBValue;
    pub fn xls_builder_base_add_xor(
        builder: *mut CIrBuilderBase,
        lhs: *mut CIrBValue,
        rhs: *mut CIrBValue,
        name: *const std::os::raw::c_char,
    ) -> *mut CIrBValue;
    pub fn xls_builder_base_add_not(
        builder: *mut CIrBuilderBase,
        value: *mut CIrBValue,
        name: *const std::os::raw::c_char,
    ) -> *mut CIrBValue;
    pub fn xls_builder_base_add_negate(
        builder: *mut CIrBuilderBase,
        value: *mut CIrBValue,
        name: *const std::os::raw::c_char,
    ) -> *mut CIrBValue;
    pub fn xls_builder_base_add_reverse(
        builder: *mut CIrBuilderBase,
        value: *mut CIrBValue,
        name: *const std::os::raw::c_char,
    ) -> *mut CIrBValue;
    pub fn xls_builder_base_add_or_reduce(
        builder: *mut CIrBuilderBase,
        value: *mut CIrBValue,
        name: *const std::os::raw::c_char,
    ) -> *mut CIrBValue;
    pub fn xls_builder_base_add_and_reduce(
        builder: *mut CIrBuilderBase,
        value: *mut CIrBValue,
        name: *const std::os::raw::c_char,
    ) -> *mut CIrBValue;
    pub fn xls_builder_base_add_xor_reduce(
        builder: *mut CIrBuilderBase,
        value: *mut CIrBValue,
        name: *const std::os::raw::c_char,
    ) -> *mut CIrBValue;
    pub fn xls_builder_base_add_literal(
        builder: *mut CIrBuilderBase,
        value: *mut CIrValue,
        name: *const std::os::raw::c_char,
    ) -> *mut CIrBValue;
    pub fn xls_builder_base_add_tuple(
        builder: *mut CIrBuilderBase,
        operands: *mut *mut CIrBValue,
        operand_count: i64,
        name: *const std::os::raw::c_char,
    ) -> *mut CIrBValue;
    pub fn xls_builder_base_add_tuple_index(
        builder: *mut CIrBuilderBase,
        tuple: *mut CIrBValue,
        index: i64,
        name: *const std::os::raw::c_char,
    ) -> *mut CIrBValue;
    pub fn xls_builder_base_add_array(
        builder: *mut CIrBuilderBase,
        element_type: *mut CIrType,
        elements: *const *mut CIrBValue,
        element_count: i64,
        name: *const std::os::raw::c_char,
    ) -> *mut CIrBValue;
    pub fn xls_builder_base_add_array_index(
        builder: *mut CIrBuilderBase,
        array: *mut CIrBValue,
        indices: *const *mut CIrBValue,
        index_count: i64,
        assumed_in_bounds: bool,
        name: *const std::os::raw::c_char,
    ) -> *mut CIrBValue;
    pub fn xls_builder_base_add_dynamic_bit_slice(
        builder: *mut CIrBuilderBase,
        value: *mut CIrBValue,
        start: *mut CIrBValue,
        width: i64,
        name: *const std::os::raw::c_char,
    ) -> *mut CIrBValue;
    pub fn xls_builder_base_add_bit_slice(
        builder: *mut CIrBuilderBase,
        value: *mut CIrBValue,
        start: i64,
        width: i64,
        name: *const std::os::raw::c_char,
    ) -> *mut CIrBValue;
    pub fn xls_builder_base_add_bit_slice_update(
        builder: *mut CIrBuilderBase,
        value: *mut CIrBValue,
        start: *mut CIrBValue,
        update: *mut CIrBValue,
        name: *const std::os::raw::c_char,
    ) -> *mut CIrBValue;
    pub fn xls_builder_base_add_concat(
        builder: *mut CIrBuilderBase,
        values: *const *mut CIrBValue,
        value_count: i64,
        name: *const std::os::raw::c_char,
    ) -> *mut CIrBValue;
    pub fn xls_builder_base_add_after_all(
        builder: *mut CIrBuilderBase,
        dependencies: *mut *mut CIrBValue,
        dependency_count: i64,
        name: *const std::os::raw::c_char,
    ) -> *mut CIrBValue;
    pub fn xls_builder_base_add_add(
        builder: *mut CIrBuilderBase,
        lhs: *mut CIrBValue,
        rhs: *mut CIrBValue,
        name: *const std::os::raw::c_char,
    ) -> *mut CIrBValue;
    pub fn xls_builder_base_add_sub(
        builder: *mut CIrBuilderBase,
        lhs: *mut CIrBValue,
        rhs: *mut CIrBValue,
        name: *const std::os::raw::c_char,
    ) -> *mut CIrBValue;
    pub fn xls_builder_base_add_umul(
        builder: *mut CIrBuilderBase,
        lhs: *mut CIrBValue,
        rhs: *mut CIrBValue,
        name: *const std::os::raw::c_char,
    ) -> *mut CIrBValue;
    pub fn xls_builder_base_add_smul(
        builder: *mut CIrBuilderBase,
        lhs: *mut CIrBValue,
        rhs: *mut CIrBValue,
        name: *const std::os::raw::c_char,
    ) -> *mut CIrBValue;
    pub fn xls_builder_base_add_umulp(
        builder: *mut CIrBuilderBase,
        lhs: *mut CIrBValue,
        rhs: *mut CIrBValue,
        name: *const std::os::raw::c_char,
    ) -> *mut CIrBValue;
    pub fn xls_builder_base_add_smulp(
        builder: *mut CIrBuilderBase,
        lhs: *mut CIrBValue,
        rhs: *mut CIrBValue,
        name: *const std::os::raw::c_char,
    ) -> *mut CIrBValue;
    pub fn xls_builder_base_add_udiv(
        builder: *mut CIrBuilderBase,
        lhs: *mut CIrBValue,
        rhs: *mut CIrBValue,
        name: *const std::os::raw::c_char,
    ) -> *mut CIrBValue;
    pub fn xls_builder_base_add_sdiv(
        builder: *mut CIrBuilderBase,
        lhs: *mut CIrBValue,
        rhs: *mut CIrBValue,
        name: *const std::os::raw::c_char,
    ) -> *mut CIrBValue;
    pub fn xls_builder_base_add_umod(
        builder: *mut CIrBuilderBase,
        lhs: *mut CIrBValue,
        rhs: *mut CIrBValue,
        name: *const std::os::raw::c_char,
    ) -> *mut CIrBValue;
    pub fn xls_builder_base_add_smod(
        builder: *mut CIrBuilderBase,
        lhs: *mut CIrBValue,
        rhs: *mut CIrBValue,
        name: *const std::os::raw::c_char,
    ) -> *mut CIrBValue;
    pub fn xls_builder_base_add_eq(
        builder: *mut CIrBuilderBase,
        lhs: *mut CIrBValue,
        rhs: *mut CIrBValue,
        name: *const std::os::raw::c_char,
    ) -> *mut CIrBValue;
    pub fn xls_builder_base_add_ne(
        builder: *mut CIrBuilderBase,
        lhs: *mut CIrBValue,
        rhs: *mut CIrBValue,
        name: *const std::os::raw::c_char,
    ) -> *mut CIrBValue;

    // -- comparisons
    pub fn xls_builder_base_add_ule(
        builder: *mut CIrBuilderBase,
        lhs: *mut CIrBValue,
        rhs: *mut CIrBValue,
        name: *const std::os::raw::c_char,
    ) -> *mut CIrBValue;
    pub fn xls_builder_base_add_ult(
        builder: *mut CIrBuilderBase,
        lhs: *mut CIrBValue,
        rhs: *mut CIrBValue,
        name: *const std::os::raw::c_char,
    ) -> *mut CIrBValue;
    pub fn xls_builder_base_add_uge(
        builder: *mut CIrBuilderBase,
        lhs: *mut CIrBValue,
        rhs: *mut CIrBValue,
        name: *const std::os::raw::c_char,
    ) -> *mut CIrBValue;
    pub fn xls_builder_base_add_ugt(
        builder: *mut CIrBuilderBase,
        lhs: *mut CIrBValue,
        rhs: *mut CIrBValue,
        name: *const std::os::raw::c_char,
    ) -> *mut CIrBValue;
    pub fn xls_builder_base_add_sle(
        builder: *mut CIrBuilderBase,
        lhs: *mut CIrBValue,
        rhs: *mut CIrBValue,
        name: *const std::os::raw::c_char,
    ) -> *mut CIrBValue;
    pub fn xls_builder_base_add_slt(
        builder: *mut CIrBuilderBase,
        lhs: *mut CIrBValue,
        rhs: *mut CIrBValue,
        name: *const std::os::raw::c_char,
    ) -> *mut CIrBValue;
    pub fn xls_builder_base_add_sgt(
        builder: *mut CIrBuilderBase,
        lhs: *mut CIrBValue,
        rhs: *mut CIrBValue,
        name: *const std::os::raw::c_char,
    ) -> *mut CIrBValue;
    pub fn xls_builder_base_add_sge(
        builder: *mut CIrBuilderBase,
        lhs: *mut CIrBValue,
        rhs: *mut CIrBValue,
        name: *const std::os::raw::c_char,
    ) -> *mut CIrBValue;

    pub fn xls_builder_base_add_shra(
        builder: *mut CIrBuilderBase,
        a: *mut CIrBValue,
        b: *mut CIrBValue,
        name: *const std::os::raw::c_char,
    ) -> *mut CIrBValue;
    pub fn xls_builder_base_add_shrl(
        builder: *mut CIrBuilderBase,
        a: *mut CIrBValue,
        b: *mut CIrBValue,
        name: *const std::os::raw::c_char,
    ) -> *mut CIrBValue;
    pub fn xls_builder_base_add_shll(
        builder: *mut CIrBuilderBase,
        a: *mut CIrBValue,
        b: *mut CIrBValue,
        name: *const std::os::raw::c_char,
    ) -> *mut CIrBValue;
    pub fn xls_builder_base_add_nor(
        builder: *mut CIrBuilderBase,
        a: *mut CIrBValue,
        b: *mut CIrBValue,
        name: *const std::os::raw::c_char,
    ) -> *mut CIrBValue;
    pub fn xls_builder_base_add_clz(
        builder: *mut CIrBuilderBase,
        a: *mut CIrBValue,
        name: *const std::os::raw::c_char,
    ) -> *mut CIrBValue;
    pub fn xls_builder_base_add_ctz(
        builder: *mut CIrBuilderBase,
        a: *mut CIrBValue,
        name: *const std::os::raw::c_char,
    ) -> *mut CIrBValue;
    pub fn xls_builder_base_add_encode(
        builder: *mut CIrBuilderBase,
        a: *mut CIrBValue,
        name: *const std::os::raw::c_char,
    ) -> *mut CIrBValue;

    pub fn xls_builder_base_add_decode(
        builder: *mut CIrBuilderBase,
        a: *mut CIrBValue,
        width: *mut i64,
        name: *const std::os::raw::c_char,
    ) -> *mut CIrBValue;
    pub fn xls_builder_base_add_select(
        builder: *mut CIrBuilderBase,
        selector: *mut CIrBValue,
        cases: *const *mut CIrBValue,
        case_count: i64,
        default_value: *mut CIrBValue,
        name: *const std::os::raw::c_char,
    ) -> *mut CIrBValue;
    pub fn xls_builder_base_add_array_concat(
        builder: *mut CIrBuilderBase,
        arrays: *const *mut CIrBValue,
        array_count: i64,
        name: *const std::os::raw::c_char,
    ) -> *mut CIrBValue;
    pub fn xls_builder_base_add_array_slice(
        builder: *mut CIrBuilderBase,
        array: *mut CIrBValue,
        start: *mut CIrBValue,
        width: i64,
        name: *const std::os::raw::c_char,
    ) -> *mut CIrBValue;
    pub fn xls_builder_base_add_array_update(
        builder: *mut CIrBuilderBase,
        array: *mut CIrBValue,
        update_value: *mut CIrBValue,
        indices: *const *mut CIrBValue,
        index_count: i64,
        assumed_in_bounds: bool,
        name: *const std::os::raw::c_char,
    ) -> *mut CIrBValue;
    pub fn xls_builder_base_add_identity(
        builder: *mut CIrBuilderBase,
        value: *mut CIrBValue,
        name: *const std::os::raw::c_char,
    ) -> *mut CIrBValue;

    pub fn xls_builder_base_add_sign_extend(
        builder: *mut CIrBuilderBase,
        value: *mut CIrBValue,
        new_bit_count: i64,
        name: *const std::os::raw::c_char,
    ) -> *mut CIrBValue;
    pub fn xls_builder_base_add_zero_extend(
        builder: *mut CIrBuilderBase,
        value: *mut CIrBValue,
        new_bit_count: i64,
        name: *const std::os::raw::c_char,
    ) -> *mut CIrBValue;

    pub fn xls_builder_base_add_one_hot(
        builder: *mut CIrBuilderBase,
        input: *mut CIrBValue,
        lsb_is_priority: bool,
        name: *const std::os::raw::c_char,
    ) -> *mut CIrBValue;

    pub fn xls_builder_base_add_one_hot_select(
        builder: *mut CIrBuilderBase,
        selector: *mut CIrBValue,
        cases: *const *mut CIrBValue,
        case_count: i64,
        name: *const std::os::raw::c_char,
    ) -> *mut CIrBValue;

    pub fn xls_builder_base_add_priority_select(
        builder: *mut CIrBuilderBase,
        selector: *mut CIrBValue,
        cases: *const *mut CIrBValue,
        case_count: i64,
        default_value: *mut CIrBValue,
        name: *const std::os::raw::c_char,
    ) -> *mut CIrBValue;

    pub fn xls_builder_base_get_last_value(
        builder: *mut CIrBuilderBase,
        error_out: *mut *mut std::os::raw::c_char,
        value_out: *mut *mut CIrBValue,
    ) -> bool;

    pub fn xls_builder_base_get_type(
        builder: *mut CIrBuilderBase,
        value: *mut CIrBValue,
    ) -> *mut CIrType;

    // New functions for sequential logic
    pub fn xls_vast_verilog_module_add_always_ff(
        m: *mut CVastModule,
        sensitivity_list_elements: *mut *mut CVastExpression,
        sensitivity_list_count: usize,
        out_always_ff: *mut *mut CVastAlwaysBase,
        error_out: *mut *mut ::std::os::raw::c_char,
    ) -> bool;
    pub fn xls_vast_verilog_module_add_always_at(
        m: *mut CVastModule,
        sensitivity_list_elements: *mut *mut CVastExpression,
        sensitivity_list_count: usize,
        out_always_at: *mut *mut CVastAlwaysBase,
        error_out: *mut *mut ::std::os::raw::c_char,
    ) -> bool;
    pub fn xls_vast_verilog_module_add_always_comb(
        m: *mut CVastModule,
        out_always_comb: *mut *mut CVastAlwaysBase,
        error_out: *mut *mut ::std::os::raw::c_char,
    ) -> bool;
    pub fn xls_vast_verilog_module_add_reg(
        m: *mut CVastModule,
        name: *const ::std::os::raw::c_char,
        type_: *mut CVastDataType,
        out_reg_ref: *mut *mut CVastLogicRef,
        error_out: *mut *mut ::std::os::raw::c_char,
    ) -> bool;
    pub fn xls_vast_verilog_module_add_logic(
        m: *mut CVastModule,
        name: *const std::os::raw::c_char,
        type_: *mut CVastDataType,
        out_logic_ref: *mut *mut CVastLogicRef,
        error_out: *mut *mut std::os::raw::c_char,
    ) -> bool;
    pub fn xls_vast_verilog_file_make_pos_edge(
        f: *mut CVastFile,
        signal_expr: *mut CVastExpression,
    ) -> *mut CVastExpression;
    pub fn xls_vast_verilog_file_make_nonblocking_assignment(
        f: *mut CVastFile,
        lhs: *mut CVastExpression,
        rhs: *mut CVastExpression,
    ) -> *mut CVastStatement;
    pub fn xls_vast_verilog_file_make_blocking_assignment(
        f: *mut CVastFile,
        lhs: *mut CVastExpression,
        rhs: *mut CVastExpression,
    ) -> *mut CVastStatement;

    pub fn xls_vast_always_base_get_statement_block(
        always_base: *mut CVastAlwaysBase,
    ) -> *mut CVastStatementBlock;

    pub fn xls_vast_statement_block_add_nonblocking_assignment(
        block: *mut CVastStatementBlock,
        lhs: *mut CVastExpression,
        rhs: *mut CVastExpression,
    ) -> *mut CVastStatement;
    pub fn xls_vast_statement_block_add_blocking_assignment(
        block: *mut CVastStatementBlock,
        lhs: *mut CVastExpression,
        rhs: *mut CVastExpression,
    ) -> *mut CVastStatement;

    pub fn xls_vast_statement_block_add_comment_text(
        block: *mut CVastStatementBlock,
        text: *const std::os::raw::c_char,
    ) -> *mut CVastStatement;

    pub fn xls_vast_statement_block_add_blank_line(
        block: *mut CVastStatementBlock,
    ) -> *mut CVastStatement;

    pub fn xls_vast_statement_block_add_inline_text(
        block: *mut CVastStatementBlock,
        text: *const std::os::raw::c_char,
    ) -> *mut CVastStatement;
    pub fn xls_vast_statement_block_add_generate_loop(
        block: *mut CVastStatementBlock,
        genvar_name: *const std::os::raw::c_char,
        init: *mut CVastExpression,
        limit: *mut CVastExpression,
        label: *const std::os::raw::c_char,
    ) -> *mut CVastGenerateLoop;

    pub fn xls_vast_statement_block_add_continuous_assignment(
        block: *mut CVastStatementBlock,
        lhs: *mut CVastExpression,
        rhs: *mut CVastExpression,
    ) -> *mut CVastStatement;

    // Conditional (if / else-if / else)
    pub fn xls_vast_statement_block_add_conditional(
        block: *mut CVastStatementBlock,
        cond: *mut CVastExpression,
    ) -> *mut CVastConditional;
    pub fn xls_vast_conditional_get_then_block(
        cond: *mut CVastConditional,
    ) -> *mut CVastStatementBlock;
    pub fn xls_vast_conditional_add_else_if(
        cond: *mut CVastConditional,
        expr_cond: *mut CVastExpression,
    ) -> *mut CVastStatementBlock;
    pub fn xls_vast_conditional_add_else(cond: *mut CVastConditional) -> *mut CVastStatementBlock;

    // Case statement builders
    pub fn xls_vast_statement_block_add_case(
        block: *mut CVastStatementBlock,
        selector: *mut CVastExpression,
    ) -> *mut CVastCaseStatement;
    pub fn xls_vast_case_statement_add_item(
        case_stmt: *mut CVastCaseStatement,
        match_expr: *mut CVastExpression,
    ) -> *mut CVastStatementBlock;
    pub fn xls_vast_case_statement_add_default(
        case_stmt: *mut CVastCaseStatement,
    ) -> *mut CVastStatementBlock;

    pub fn xls_vast_generate_loop_get_genvar(loop_: *mut CVastGenerateLoop) -> *mut CVastLogicRef;

    pub fn xls_vast_generate_loop_add_statement(
        loop_: *mut CVastGenerateLoop,
        statement: *mut CVastStatement,
    );
    pub fn xls_vast_generate_loop_add_generate_loop(
        loop_: *mut CVastGenerateLoop,
        genvar_name: *const std::os::raw::c_char,
        init: *mut CVastExpression,
        limit: *mut CVastExpression,
        label: *const std::os::raw::c_char,
    ) -> *mut CVastGenerateLoop;
    pub fn xls_vast_generate_loop_add_always_comb(
        loop_: *mut CVastGenerateLoop,
        out_always_comb: *mut *mut CVastAlwaysBase,
        error_out: *mut *mut std::os::raw::c_char,
    ) -> bool;
    pub fn xls_vast_generate_loop_add_always_ff(
        loop_: *mut CVastGenerateLoop,
        sensitivity_list_elements: *mut *mut CVastExpression,
        sensitivity_list_count: usize,
        out_always_ff: *mut *mut CVastAlwaysBase,
        error_out: *mut *mut std::os::raw::c_char,
    ) -> bool;
    pub fn xls_vast_generate_loop_add_localparam(
        loop_: *mut CVastGenerateLoop,
        name: *const std::os::raw::c_char,
        rhs: *mut CVastExpression,
    ) -> *mut CVastLocalparamRef;
    pub fn xls_vast_generate_loop_add_localparam_with_def(
        loop_: *mut CVastGenerateLoop,
        def: *mut CVastDef,
        rhs: *mut CVastExpression,
    ) -> *mut CVastLocalparamRef;
    pub fn xls_vast_generate_loop_add_continuous_assignment(
        loop_: *mut CVastGenerateLoop,
        lhs: *mut CVastExpression,
        rhs: *mut CVastExpression,
    ) -> *mut CVastStatement;

    pub fn xls_function_type_get_param_count(fty: *mut CIrFunctionType) -> i64;

    pub fn xls_function_type_get_param_type(
        fty: *mut CIrFunctionType,
        index: libc::size_t,
        error_out: *mut *mut std::os::raw::c_char,
        param_type_out: *mut *mut CIrType,
    ) -> bool;

    pub fn xls_function_type_get_return_type(fty: *mut CIrFunctionType) -> *mut CIrType;

    pub fn xls_function_get_param_name(
        function: *mut CIrFunction,
        index: libc::size_t,
        error_out: *mut *mut std::os::raw::c_char,
        name_out: *mut *mut std::os::raw::c_char,
    ) -> bool;

    pub fn xls_dslx_module_member_get_function(
        member: *const CDslxModuleMember,
    ) -> *mut CDslxFunction;
    pub fn xls_dslx_function_is_parametric(function: *const CDslxFunction) -> bool;
    pub fn xls_dslx_function_get_identifier(
        function: *const CDslxFunction,
    ) -> *mut std::os::raw::c_char;

    pub fn xls_dslx_function_get_param_count(function: *const CDslxFunction) -> i64;
    pub fn xls_dslx_function_get_param(
        function: *const CDslxFunction,
        index: i64,
    ) -> *mut CDslxParam;
    pub fn xls_dslx_param_get_name(param: *const CDslxParam) -> *mut std::os::raw::c_char;
    pub fn xls_dslx_param_get_type_annotation(param: *const CDslxParam)
        -> *mut CDslxTypeAnnotation;

    // -- "requires implicit token?" determination for a DSLX function
    pub fn xls_dslx_type_info_get_requires_implicit_token(
        type_info: *mut CDslxTypeInfo,
        function: *mut CDslxFunction,
        error_out: *mut *mut std::os::raw::c_char,
        result_out: *mut bool,
    ) -> bool;

    // -- Quickcheck APIs
    pub fn xls_dslx_module_member_get_quickcheck(
        member: *const CDslxModuleMember,
    ) -> *mut CDslxQuickcheck;

    pub fn xls_dslx_quickcheck_get_function(qc: *const CDslxQuickcheck) -> *mut CDslxFunction;

    /// Returns true iff the Quickcheck has the `exhaustive` test-cases
    /// specifier.
    pub fn xls_dslx_quickcheck_is_exhaustive(qc: *const CDslxQuickcheck) -> bool;

    /// Retrieves the test-case count for the Quickcheck. Returns true and sets
    /// `*result_out` when the Quickcheck has a counted test-case specifier;
    /// returns false when the Quickcheck is marked exhaustive (in which case
    /// `*result_out` is not modified).
    pub fn xls_dslx_quickcheck_get_count(qc: *const CDslxQuickcheck, result_out: *mut i64) -> bool;
}

pub const DSLX_STDLIB_PATH: &str = env!("DSLX_STDLIB_PATH");

/// Directory containing the libxls DSO.
///
/// *** DO NOT USE THIS VARIABLE FROM WITHIN YOUR build.rs ***
///
/// You might be tempted to write the following in your build.rs:
///
/// ```ignore
/// // DO NOT DO THIS IN YOUR build.rs!!
/// let dylib_dirpath = xlsynth_sys::XLS_DSO_PATH;
/// // set rpath to dylib_dirpath or something.
/// ```
///
/// The problem is that build.rs is compiled for host, whereas if you're setting
/// an rpath (or something similar) you want to get the path from compiling
/// xlsynth_sys for *target*.  In other words, the above will break
/// cross-compilation.
///
/// Instead, your build.rs should get the path from an envvar which:
///
/// ```ignore
/// // Do this from your build.rs instead.
/// let dylib_path = std::env::var("DEP_XLSYNTH_DSO_PATH").unwrap();
/// ```
///
/// More details are available at
/// <https://doc.rust-lang.org/cargo/reference/build-script-examples.html#using-another-sys-crate>.
///
/// (If you use this envvar from your crate proper -- i.e. not from build.rs --
/// then it's perfectly fine.)
pub const XLS_DSO_PATH: &str = env!("XLS_DSO_PATH");

// Add opaque types for module port and def.
#[repr(C)]
pub struct CVastModulePort {
    _private: [u8; 0], // Ensures the struct cannot be instantiated
}

#[repr(C)]
pub struct CVastDef {
    _private: [u8; 0], // Ensures the struct cannot be instantiated
}

// Direction enum for module ports.
pub type VastModulePortDirection = i32;

// Constants that match the C enum definitions.
pub const XLS_VAST_MODULE_PORT_DIRECTION_INPUT: VastModulePortDirection = 0;
pub const XLS_VAST_MODULE_PORT_DIRECTION_OUTPUT: VastModulePortDirection = 1;

extern "C" {
    // -- Module port inspection APIs
    pub fn xls_vast_verilog_module_get_ports(
        m: *mut CVastModule,
        out_count: *mut libc::size_t,
    ) -> *mut *mut CVastModulePort;

    pub fn xls_vast_verilog_module_free_ports(
        ports: *mut *mut CVastModulePort,
        count: libc::size_t,
    );

    pub fn xls_vast_verilog_module_port_get_direction(
        port: *mut CVastModulePort,
    ) -> VastModulePortDirection;

    pub fn xls_vast_verilog_module_port_get_def(port: *mut CVastModulePort) -> *mut CVastDef;

    pub fn xls_vast_def_get_name(def: *mut CVastDef) -> *mut std::os::raw::c_char;

    pub fn xls_vast_def_get_data_type(def: *mut CVastDef) -> *mut CVastDataType;
}<|MERGE_RESOLUTION|>--- conflicted
+++ resolved
@@ -304,46 +304,23 @@
 }
 
 #[repr(C)]
-<<<<<<< HEAD
-pub struct CDslxInvocation {
-    _private: [u8; 0], // Ensures the struct cannot be instantiated
-=======
 pub struct CDslxInvocationCalleeDataArray {
     _private: [u8; 0],
->>>>>>> a231f332
 }
 
 #[repr(C)]
 pub struct CDslxInvocationCalleeData {
-<<<<<<< HEAD
-    _private: [u8; 0], // Ensures the struct cannot be instantiated
-}
-
-#[repr(C)]
-pub struct CDslxInvocationCalleeDataArray {
-    _private: [u8; 0], // Ensures the struct cannot be instantiated
-=======
     _private: [u8; 0],
->>>>>>> a231f332
 }
 
 #[repr(C)]
 pub struct CDslxInvocationData {
-<<<<<<< HEAD
-    _private: [u8; 0], // Ensures the struct cannot be instantiated
-}
-
-#[repr(C)]
-pub struct CDslxCallGraph {
-    _private: [u8; 0], // Ensures the struct cannot be instantiated
-=======
     _private: [u8; 0],
 }
 
 #[repr(C)]
 pub struct CDslxInvocation {
     _private: [u8; 0],
->>>>>>> a231f332
 }
 
 #[repr(C)]
@@ -1126,11 +1103,7 @@
         typechecked_module_out: *mut *mut CDslxTypecheckedModule,
     ) -> bool;
 
-<<<<<<< HEAD
-    pub fn xls_dslx_typechecked_module_clone_ignore_functions(
-=======
     pub fn xls_dslx_typechecked_module_clone_removing_functions(
->>>>>>> a231f332
         tm: *mut CDslxTypecheckedModule,
         functions: *mut *mut CDslxFunction,
         function_count: libc::size_t,
@@ -1201,7 +1174,6 @@
 
     pub fn xls_dslx_module_get_member(module: *const CDslxModule, i: i64)
         -> *mut CDslxModuleMember;
-    pub fn xls_dslx_module_to_string(module: *mut CDslxModule) -> *mut std::os::raw::c_char;
 
     pub fn xls_dslx_module_get_type_definition_kind(
         module: *const CDslxModule,
@@ -1475,31 +1447,7 @@
         error_out: *mut *mut std::os::raw::c_char,
         env_out: *mut *mut CDslxParametricEnv,
     ) -> bool;
-    pub fn xls_dslx_parametric_env_clone(env: *const CDslxParametricEnv)
-        -> *mut CDslxParametricEnv;
-    pub fn xls_dslx_parametric_env_equals(
-        lhs: *const CDslxParametricEnv,
-        rhs: *const CDslxParametricEnv,
-    ) -> bool;
-    pub fn xls_dslx_parametric_env_less_than(
-        lhs: *const CDslxParametricEnv,
-        rhs: *const CDslxParametricEnv,
-    ) -> bool;
-    pub fn xls_dslx_parametric_env_hash(env: *const CDslxParametricEnv) -> u64;
-    pub fn xls_dslx_parametric_env_to_string(
-        env: *const CDslxParametricEnv,
-    ) -> *mut std::os::raw::c_char;
     pub fn xls_dslx_parametric_env_free(env: *mut CDslxParametricEnv);
-    pub fn xls_dslx_parametric_env_get_binding_count(env: *const CDslxParametricEnv) -> i64;
-    pub fn xls_dslx_parametric_env_get_binding_identifier(
-        env: *const CDslxParametricEnv,
-        index: i64,
-    ) -> *const std::os::raw::c_char;
-    pub fn xls_dslx_parametric_env_get_binding_value(
-        env: *const CDslxParametricEnv,
-        index: i64,
-    ) -> *mut CDslxInterpValue;
-
     pub fn xls_dslx_parametric_env_clone(env: *const CDslxParametricEnv)
         -> *mut CDslxParametricEnv;
     pub fn xls_dslx_parametric_env_equals(
@@ -1545,7 +1493,6 @@
         error_out: *mut *mut std::os::raw::c_char,
         result_out: *mut *mut CDslxInterpValue,
     ) -> bool;
-    pub fn xls_dslx_interp_value_clone(value: *const CDslxInterpValue) -> *mut CDslxInterpValue;
 
     pub fn xls_dslx_interp_value_from_string(
         text: *const std::os::raw::c_char,
@@ -1587,72 +1534,6 @@
         error_out: *mut *mut std::os::raw::c_char,
         result_out: *mut *mut CDslxInterpValue,
     ) -> bool;
-
-    pub fn xls_dslx_type_info_get_unique_invocation_callee_data(
-        type_info: *mut CDslxTypeInfo,
-        function: *mut CDslxFunction,
-    ) -> *mut CDslxInvocationCalleeDataArray;
-    pub fn xls_dslx_type_info_get_all_invocation_callee_data(
-        type_info: *mut CDslxTypeInfo,
-        function: *mut CDslxFunction,
-    ) -> *mut CDslxInvocationCalleeDataArray;
-    pub fn xls_dslx_type_info_get_root_invocation_data(
-        type_info: *mut CDslxTypeInfo,
-        invocation: *mut CDslxInvocation,
-    ) -> *mut CDslxInvocationData;
-    pub fn xls_dslx_type_info_build_function_call_graph(
-        type_info: *mut CDslxTypeInfo,
-        error_out: *mut *mut std::os::raw::c_char,
-        result_out: *mut *mut CDslxCallGraph,
-    ) -> bool;
-    pub fn xls_dslx_call_graph_free(call_graph: *mut CDslxCallGraph);
-    pub fn xls_dslx_call_graph_get_function_count(call_graph: *mut CDslxCallGraph) -> i64;
-    pub fn xls_dslx_call_graph_get_function(
-        call_graph: *mut CDslxCallGraph,
-        index: i64,
-    ) -> *mut CDslxFunction;
-    pub fn xls_dslx_call_graph_get_callee_count(
-        call_graph: *mut CDslxCallGraph,
-        caller: *mut CDslxFunction,
-    ) -> i64;
-    pub fn xls_dslx_call_graph_get_callee_function(
-        call_graph: *mut CDslxCallGraph,
-        caller: *mut CDslxFunction,
-        callee_index: i64,
-    ) -> *mut CDslxFunction;
-    pub fn xls_dslx_invocation_callee_data_array_free(array: *mut CDslxInvocationCalleeDataArray);
-    pub fn xls_dslx_invocation_callee_data_array_get_count(
-        array: *mut CDslxInvocationCalleeDataArray,
-    ) -> i64;
-    pub fn xls_dslx_invocation_callee_data_array_get(
-        array: *mut CDslxInvocationCalleeDataArray,
-        index: i64,
-    ) -> *mut CDslxInvocationCalleeData;
-    pub fn xls_dslx_invocation_callee_data_clone(
-        data: *mut CDslxInvocationCalleeData,
-    ) -> *mut CDslxInvocationCalleeData;
-    pub fn xls_dslx_invocation_callee_data_free(data: *mut CDslxInvocationCalleeData);
-    pub fn xls_dslx_invocation_callee_data_get_callee_bindings(
-        data: *mut CDslxInvocationCalleeData,
-    ) -> *const CDslxParametricEnv;
-    pub fn xls_dslx_invocation_callee_data_get_caller_bindings(
-        data: *mut CDslxInvocationCalleeData,
-    ) -> *const CDslxParametricEnv;
-    pub fn xls_dslx_invocation_callee_data_get_derived_type_info(
-        data: *mut CDslxInvocationCalleeData,
-    ) -> *mut CDslxTypeInfo;
-    pub fn xls_dslx_invocation_callee_data_get_invocation(
-        data: *mut CDslxInvocationCalleeData,
-    ) -> *mut CDslxInvocation;
-    pub fn xls_dslx_invocation_data_get_invocation(
-        data: *mut CDslxInvocationData,
-    ) -> *mut CDslxInvocation;
-    pub fn xls_dslx_invocation_data_get_callee(
-        data: *mut CDslxInvocationData,
-    ) -> *mut CDslxFunction;
-    pub fn xls_dslx_invocation_data_get_caller(
-        data: *mut CDslxInvocationData,
-    ) -> *mut CDslxFunction;
 
     pub fn xls_dslx_type_get_total_bit_count(
         type_: *const CDslxType,
